--- conflicted
+++ resolved
@@ -784,8 +784,11 @@
 	err := client.DeleteVolume(volID)
 	Expect(err).To(BeNil(), "DeleteVolume failed")
 
-<<<<<<< HEAD
-	return volName, volID
+	// Validate Disk Deleted
+	key, err := common.VolumeIDToKey(volID)
+	Expect(err).To(BeNil(), "Failed to conver volume ID To key")
+	_, err = computeService.Disks.Get(project, key.Zone, key.Name).Do()
+	Expect(gce.IsGCEError(err, "notFound")).To(BeTrue(), "Expected disk to not be found")
 }
 
 func createAndValidateUniqueZonalMultiWriterDisk(client *remote.CsiClient, project, zone string) (string, string) {
@@ -821,11 +824,4 @@
 	Expect(cloudDisk.MultiWriter).To(Equal(true))
 
 	return volName, volID
-=======
-	// Validate Disk Deleted
-	key, err := common.VolumeIDToKey(volID)
-	Expect(err).To(BeNil(), "Failed to conver volume ID To key")
-	_, err = computeService.Disks.Get(project, key.Zone, key.Name).Do()
-	Expect(gce.IsGCEError(err, "notFound")).To(BeTrue(), "Expected disk to not be found")
->>>>>>> ed82c10f
 }