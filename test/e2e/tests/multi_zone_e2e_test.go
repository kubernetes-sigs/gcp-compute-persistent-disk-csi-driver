/*
Copyright 2018 The Kubernetes Authors.

Licensed under the Apache License, Version 2.0 (the "License");
you may not use this file except in compliance with the License.
You may obtain a copy of the License at
    http://www.apache.org/licenses/LICENSE-2.0
Unless required by applicable law or agreed to in writing, software
distributed under the License is distributed on an "AS IS" BASIS,
WITHOUT WARRANTIES OR CONDITIONS OF ANY KIND, either express or implied.
See the License for the specific language governing permissions and
limitations under the License.
*/

package tests

import (
	"fmt"
	"os"
	"path/filepath"
	"strconv"
	"strings"
	"time"

	csi "github.com/container-storage-interface/spec/lib/go/csi"
	. "github.com/onsi/ginkgo/v2"
	. "github.com/onsi/gomega"
	compute "google.golang.org/api/compute/v1"
	"k8s.io/apimachinery/pkg/util/sets"
	"k8s.io/apimachinery/pkg/util/uuid"
	"k8s.io/apimachinery/pkg/util/wait"
	"k8s.io/klog/v2"
	"sigs.k8s.io/gcp-compute-persistent-disk-csi-driver/pkg/common"
	gce "sigs.k8s.io/gcp-compute-persistent-disk-csi-driver/pkg/gce-cloud-provider/compute"
	testutils "sigs.k8s.io/gcp-compute-persistent-disk-csi-driver/test/e2e/utils"
	remote "sigs.k8s.io/gcp-compute-persistent-disk-csi-driver/test/remote"
)

type verifyArgs struct {
	publishDir, stageDir string
}

type verifyFunc func(*verifyArgs) error

type detacherFunc func()

func runMultiZoneTests() bool {
	runMultiZoneTestsStr, ok := os.LookupEnv("RUN_MULTI_ZONE_TESTS")
	if !ok {
		return false
	}

	runMultiZoneTests, err := strconv.ParseBool(runMultiZoneTestsStr)
	if err != nil {
		return false
	}

	return runMultiZoneTests
}

func checkSkipMultiZoneTests() {
	// TODO: Remove this once hyperdisk-ml SKU is supported
	// If you want to run these tests, set the env variable: RUN_MULTI_ZONE_TESTS=true
	if !runMultiZoneTests() {
		Skip("Not running multi-zone tests, as RUN_MULTI_ZONE_TESTS is falsy")
	}
}

var _ = Describe("GCE PD CSI Driver Multi-Zone", func() {
	BeforeEach(func() {
		Expect(len(testContexts)).To(BeNumerically(">", 1))
	})

	It("Should get reasonable topology from nodes with NodeGetInfo", func() {
		for _, testContext := range testContexts {
			resp, err := testContext.Client.NodeGetInfo()
			Expect(err).To(BeNil())

			// Get Cloud Instance
			p, z, n := testContext.Instance.GetIdentity()
			cloudInstance, err := computeService.Instances.Get(p, z, n).Do()
			Expect(err).To(BeNil())
			Expect(cloudInstance).ToNot(BeNil())

			// Check topology matches
			segments := resp.GetAccessibleTopology().GetSegments()
			Expect(segments).ToNot(BeNil())

			Expect(segments[common.TopologyKeyZone]).To(Equal(z))
			Expect(len(segments)).To(Equal(1))
		}

	})

	It("Should attach ROX 'multi-zone' PV instances to two separate VMs", func() {
		checkSkipMultiZoneTests()

		// Create new driver and client

		Expect(testContexts).NotTo(BeEmpty())

		zoneToContext := map[string]*remote.TestContext{}
		zones := []string{}

		for _, tc := range testContexts {
			_, z, _ := tc.Instance.GetIdentity()
			// Zone hasn't been seen before
			if _, ok := zoneToContext[z]; !ok {
				zoneToContext[z] = tc
				zones = append(zones, z)
			}
			if len(zoneToContext) == 2 {
				break
			}
		}

		Expect(len(zoneToContext)).To(Equal(2), "Must have instances in 2 zones")

		controllerContext := zoneToContext[zones[0]]
		controllerClient := controllerContext.Client
		controllerInstance := controllerContext.Instance

		p, _, _ := controllerInstance.GetIdentity()

		// Create Disk
		volName := testNamePrefix + string(uuid.NewUUID())
		_, volID0 := createAndValidateZonalDisk(controllerClient, p, zones[0], "hyperdisk-ml", volName)
		_, volID1 := createAndValidateZonalDisk(controllerClient, p, zones[1], "hyperdisk-ml", volName)

		labelsMap := map[string]string{
			common.MultiZoneLabel: "true",
		}
		disk1, err := computeService.Disks.Get(p, zones[0], volName).Do()
		Expect(err).To(BeNil(), "Could not get disk")
		disk1Op, err := computeService.Disks.SetLabels(p, zones[0], volName, &compute.ZoneSetLabelsRequest{
			LabelFingerprint: disk1.LabelFingerprint,
			Labels:           labelsMap,
		}).Do()
		Expect(err).To(BeNil(), "Could not set disk labels")
		_, err = computeService.ZoneOperations.Wait(p, zones[0], disk1Op.Name).Do()
		Expect(err).To(BeNil(), "Could not set disk labels")

		disk2, err := computeService.Disks.Get(p, zones[1], volName).Do()
		Expect(err).To(BeNil(), "Could not get disk")
		disk2Op, err := computeService.Disks.SetLabels(p, zones[1], volName, &compute.ZoneSetLabelsRequest{
			LabelFingerprint: disk2.LabelFingerprint,
			Labels:           labelsMap,
		}).Do()
		Expect(err).To(BeNil(), "Could not set disk labels")
		_, err = computeService.ZoneOperations.Wait(p, zones[1], disk2Op.Name).Do()
		Expect(err).To(BeNil(), "Could not set disk labels")

		defer deleteDisk(controllerClient, p, zones[0], volID0, volName)
		defer deleteDisk(controllerClient, p, zones[1], volID1, volName)

		// Attach Disk
		volID := fmt.Sprintf("projects/%s/zones/multi-zone/disks/%s", p, volName)

		// Attach disk to instance in the first zone.
		tc0 := zoneToContext[zones[0]]
		tc1 := zoneToContext[zones[1]]

		nodeID0 := tc0.Instance.GetNodeID()
		nodeID1 := tc1.Instance.GetNodeID()

		err = controllerClient.ControllerPublishVolumeReadOnly(volID, nodeID0)
		Expect(err).To(BeNil(), "Failed to attach and mount vol1")

		err = controllerClient.ControllerPublishVolumeReadOnly(volID, nodeID1)
		Expect(err).To(BeNil(), "Failed to attach and mount vol2")

		// List Volumes
		volsToNodes, err := controllerClient.ListVolumes()
		Expect(err).To(BeNil(), "Failed ListVolumes")

		// Verify List Volumes
		Expect(volsToNodes[volID0]).To(ContainElements(nodeID0), "Find find node in attach nodes for vol")
		Expect(volsToNodes[volID1]).To(ContainElements(nodeID1), "Find find node in attach nodes for vol")
		Expect(volsToNodes[volID]).To(ContainElements(nodeID0, nodeID1), "Couldn't find node in attached nodes for vol")

		// Detach disk
		err = controllerClient.ControllerUnpublishVolume(volID, nodeID0)
		Expect(err).To(BeNil(), "Failed to detach vol1")

		err = controllerClient.ControllerUnpublishVolume(volID, nodeID1)
		Expect(err).To(BeNil(), "Failed to detach vol2")
	})

	It("Should create RWO 'multi-zone' PV instances from a previously created disk", func() {
		checkSkipMultiZoneTests()

		// Create new driver and client

		Expect(testContexts).NotTo(BeEmpty())

		zoneToContext := map[string]*remote.TestContext{}
		zones := []string{}

		for _, tc := range testContexts {
			_, z, _ := tc.Instance.GetIdentity()
			// Zone hasn't been seen before
			if _, ok := zoneToContext[z]; !ok {
				zoneToContext[z] = tc
				zones = append(zones, z)
			}
			if len(zoneToContext) == 2 {
				break
			}
		}

		Expect(len(zoneToContext)).To(Equal(2), "Must have instances in 2 zones")

		controllerContext := zoneToContext[zones[0]]
		controllerClient := controllerContext.Client
		controllerInstance := controllerContext.Instance

		p, _, _ := controllerInstance.GetIdentity()

		// Create Disk
		volName := testNamePrefix + string(uuid.NewUUID())
		_, volID0 := createAndValidateZonalDisk(controllerClient, p, zones[0], "hyperdisk-ml", volName)

		labelsMap := map[string]string{
			common.MultiZoneLabel: "true",
		}
		disk1, err := computeService.Disks.Get(p, zones[0], volName).Do()
		Expect(err).To(BeNil(), "Could not get disk")
		disk1Op, err := computeService.Disks.SetLabels(p, zones[0], volName, &compute.ZoneSetLabelsRequest{
			LabelFingerprint: disk1.LabelFingerprint,
			Labels:           labelsMap,
		}).Do()
		Expect(err).To(BeNil(), "Could not set disk labels")
		_, err = computeService.ZoneOperations.Wait(p, zones[0], disk1Op.Name).Do()
		Expect(err).To(BeNil(), "Could not set disk labels")

		defer deleteDisk(controllerClient, p, zones[0], volID0, volName)

		// Create multi-zone Disk
		resp, err := controllerClient.CreateVolumeWithCaps(volName, map[string]string{
			common.ParameterKeyEnableMultiZoneProvisioning: "true",
			common.ParameterKeyType:                        "hyperdisk-ml",
		}, defaultHdmlSizeGb,
			&csi.TopologyRequirement{
				Requisite: []*csi.Topology{
					{
						Segments: map[string]string{common.TopologyKeyZone: zones[1]},
					},
				},
			},
			[]*csi.VolumeCapability{
				{
					AccessType: &csi.VolumeCapability_Mount{
						Mount: &csi.VolumeCapability_MountVolume{},
					},
					AccessMode: &csi.VolumeCapability_AccessMode{
						Mode: csi.VolumeCapability_AccessMode_SINGLE_NODE_WRITER,
					},
				},
			},
			nil)
		Expect(err).To(BeNil(), "Error creating multi-zone volume")
		topology := resp.GetAccessibleTopology()
		Expect(len(topology)).To(Equal(2))
		gotZones := []string{topology[0].Segments[common.TopologyKeyZone], topology[1].Segments[common.TopologyKeyZone]}
		Expect(gotZones).To(ConsistOf(zones[0], zones[1]))

		volID := fmt.Sprintf("projects/%s/zones/multi-zone/disks/%s", p, volName)
		defer func() {
			// Delete Disk
			err := controllerClient.DeleteVolume(volID)
			Expect(err).To(BeNil(), "DeleteVolume failed")

			// Validate Disk Deleted
			_, err = computeService.Disks.Get(p, zones[0], volName).Do()
			Expect(gce.IsGCEError(err, "notFound")).To(BeTrue(), "Expected disk to not be found. Err: %v", err)
			_, err = computeService.Disks.Get(p, zones[1], volName).Do()
			Expect(gce.IsGCEError(err, "notFound")).To(BeTrue(), "Expected disk to not be found. Err: %v", err)
		}()

		disk1, err = computeService.Disks.Get(p, zones[0], volName).Do()
		Expect(err).To(BeNil(), "Failed to get disk %v/%v", zones[0], volName)
		disk2, err := computeService.Disks.Get(p, zones[1], volName).Do()
		Expect(err).To(BeNil(), "Failed to get disk %v/%v", zones[1], volName)

		// Validate disks are RWO
		Expect(disk1.AccessMode).To(Equal("READ_WRITE_SINGLE"))
		Expect(disk2.AccessMode).To(Equal("READ_WRITE_SINGLE"))
	})

	It("Should create ROX 'multi-zone' PV from existing snapshot", func() {
		checkSkipMultiZoneTests()
		Expect(testContexts).NotTo(BeEmpty())

		zoneToContext := map[string]*remote.TestContext{}
		zones := []string{}

		for _, tc := range testContexts {
			_, z, _ := tc.Instance.GetIdentity()
			// Zone hasn't been seen before
			if _, ok := zoneToContext[z]; !ok {
				zoneToContext[z] = tc
				zones = append(zones, z)
			}
			if len(zoneToContext) == 2 {
				break
			}
		}

		Expect(len(zoneToContext)).To(Equal(2), "Must have instances in 2 zones")

		controllerContext := zoneToContext[zones[0]]
		controllerClient := controllerContext.Client
		controllerInstance := controllerContext.Instance

		p, _, _ := controllerInstance.GetIdentity()

		tc0 := zoneToContext[zones[0]]
		tc1 := zoneToContext[zones[1]]

		snapshotVolName, snapshotVolID := createAndValidateUniqueZonalDisk(controllerClient, p, zones[0], standardDiskType)

		underSpecifiedID := common.GenerateUnderspecifiedVolumeID(snapshotVolName, true /* isZonal */)

		defer func() {
			// Delete Disk
			err := controllerClient.DeleteVolume(underSpecifiedID)
			Expect(err).To(BeNil(), "DeleteVolume failed")

			// Validate Disk Deleted
			_, err = computeService.Disks.Get(p, zones[0], snapshotVolName).Do()
			Expect(gce.IsGCEError(err, "notFound")).To(BeTrue(), "Expected disk to not be found")
		}()

		// Attach Disk
		err := testAttachWriteReadDetach(underSpecifiedID, snapshotVolName, tc0.Instance, controllerClient, false /* readOnly */, false /* detachAndReattach */, false /* setupDataCache */)
		Expect(err).To(BeNil(), "Failed to go through volume lifecycle")

		// Create Snapshot
		snapshotName := testNamePrefix + string(uuid.NewUUID())
		snapshotID, err := controllerClient.CreateSnapshot(snapshotName, snapshotVolID, nil)
		Expect(err).To(BeNil(), "CreateSnapshot failed with error: %v", err)

		// Validate Snapshot Created
		snapshot, err := computeService.Snapshots.Get(p, snapshotName).Do()
		Expect(err).To(BeNil(), "Could not get snapshot from cloud directly")
		Expect(snapshot.Name).To(Equal(snapshotName))

		err = wait.Poll(10*time.Second, 3*time.Minute, func() (bool, error) {
			snapshot, err := computeService.Snapshots.Get(p, snapshotName).Do()
			Expect(err).To(BeNil(), "Could not get snapshot from cloud directly")
			if snapshot.Status == "READY" {
				return true, nil
			}
			return false, nil
		})
		Expect(err).To(BeNil(), "Could not wait for snapshot be ready")

		// Create multi-zone Disk
		volName := testNamePrefix + string(uuid.NewUUID())
		_, err = controllerClient.CreateVolumeWithCaps(volName, map[string]string{
			common.ParameterKeyEnableMultiZoneProvisioning: "true",
			common.ParameterKeyType:                        "hyperdisk-ml",
		}, defaultHdmlSizeGb,
			&csi.TopologyRequirement{
				Requisite: []*csi.Topology{
					{
						Segments: map[string]string{common.TopologyKeyZone: zones[0]},
					},
					{
						Segments: map[string]string{common.TopologyKeyZone: zones[1]},
					},
				},
			},
			[]*csi.VolumeCapability{
				{
					AccessType: &csi.VolumeCapability_Mount{
						Mount: &csi.VolumeCapability_MountVolume{},
					},
					AccessMode: &csi.VolumeCapability_AccessMode{
						Mode: csi.VolumeCapability_AccessMode_MULTI_NODE_READER_ONLY,
					},
				},
			},
			&csi.VolumeContentSource{
				Type: &csi.VolumeContentSource_Snapshot{
					Snapshot: &csi.VolumeContentSource_SnapshotSource{
						SnapshotId: snapshotID,
					},
				},
			})
		Expect(err).To(BeNil(), "CreateVolume failed with error: %v", err)

		volID := fmt.Sprintf("projects/%s/zones/multi-zone/disks/%s", p, volName)
		defer func() {
			// Delete Disk
			err := controllerClient.DeleteVolume(volID)
			Expect(err).To(BeNil(), "DeleteVolume failed")

			// Validate Disk Deleted
			_, err = computeService.Disks.Get(p, zones[0], volName).Do()
			Expect(gce.IsGCEError(err, "notFound")).To(BeTrue(), "Expected disk to not be found. Err: %v", err)
			_, err = computeService.Disks.Get(p, zones[1], volName).Do()
			Expect(gce.IsGCEError(err, "notFound")).To(BeTrue(), "Expected disk to not be found. Err: %v", err)
		}()

		disk1, err := computeService.Disks.Get(p, zones[0], volName).Do()
		Expect(err).To(BeNil(), "Failed to get disk %v/%v", zones[0], volName)
		disk2, err := computeService.Disks.Get(p, zones[1], volName).Do()
		Expect(err).To(BeNil(), "Failed to get disk %v/%v", zones[1], volName)

		// Validate disks are ROX
		Expect(disk1.AccessMode).To(Equal("READ_ONLY_MANY"))
		Expect(disk2.AccessMode).To(Equal("READ_ONLY_MANY"))

		// Attach Disk to node1 and validate contents
		err = testAttachWriteReadDetach(volID, volName, tc0.Instance, tc0.Client, true /* readonly */, false /* detachAndReattach */, false /* setupDataCache */)
		Expect(err).To(BeNil(), "Failed to attach/read/detach on vol1")

		// Attach Disk to node1 and validate contents
		err = testAttachWriteReadDetach(volID, volName, tc1.Instance, tc1.Client, true /* readonly */, false /* detachAndReattach */, false /* setupDataCache */)
		Expect(err).To(BeNil(), "Failed to attach/read/detach on vol2")

		disk1, err = computeService.Disks.Get(p, zones[0], volName).Do()
		Expect(err).To(BeNil(), "Failed to get disk %v/%v", zones[0], volName)
		disk2, err = computeService.Disks.Get(p, zones[1], volName).Do()
		Expect(err).To(BeNil(), "Failed to get disk %v/%v", zones[1], volName)

		// Validate disks have multi-zone labels
		Expect(disk1.Labels[common.MultiZoneLabel]).To(Equal("true"))
		Expect(disk2.Labels[common.MultiZoneLabel]).To(Equal("true"))

		// Validate disks are ROX
		Expect(disk1.AccessMode).To(Equal("READ_ONLY_MANY"))
		Expect(disk2.AccessMode).To(Equal("READ_ONLY_MANY"))
	})

	It("Should create ROX 'multi-zone' PV from existing snapshot with no topology", func() {
		checkSkipMultiZoneTests()
		Expect(testContexts).NotTo(BeEmpty())

		zoneToContext := map[string]*remote.TestContext{}
		zones := []string{}

		for _, tc := range testContexts {
			_, z, _ := tc.Instance.GetIdentity()
			// Zone hasn't been seen before
			if _, ok := zoneToContext[z]; !ok {
				zoneToContext[z] = tc
				zones = append(zones, z)
			}
			if len(zoneToContext) == 2 {
				break
			}
		}

		Expect(len(zoneToContext)).To(Equal(2), "Must have instances in 2 zones")

		controllerContext := zoneToContext[zones[0]]
		controllerClient := controllerContext.Client
		controllerInstance := controllerContext.Instance

		p, _, _ := controllerInstance.GetIdentity()

		tc0 := zoneToContext[zones[0]]
		tc1 := zoneToContext[zones[1]]

		snapshotVolName, snapshotVolID := createAndValidateUniqueZonalDisk(controllerClient, p, zones[0], standardDiskType)

		underSpecifiedID := common.GenerateUnderspecifiedVolumeID(snapshotVolName, true /* isZonal */)

		defer func() {
			// Delete Disk
			err := controllerClient.DeleteVolume(underSpecifiedID)
			Expect(err).To(BeNil(), "DeleteVolume failed")

			// Validate Disk Deleted
			_, err = computeService.Disks.Get(p, zones[0], snapshotVolName).Do()
			Expect(gce.IsGCEError(err, "notFound")).To(BeTrue(), "Expected disk to not be found")
		}()

		// Attach Disk
		err := testAttachWriteReadDetach(underSpecifiedID, snapshotVolName, tc0.Instance, controllerClient, false /* readOnly */, false /* detachAndReattach */, false /* setupDataCache */)
		Expect(err).To(BeNil(), "Failed to go through volume lifecycle")

		// Create Snapshot
		snapshotName := testNamePrefix + string(uuid.NewUUID())
		snapshotID, err := controllerClient.CreateSnapshot(snapshotName, snapshotVolID, nil)
		Expect(err).To(BeNil(), "CreateSnapshot failed with error: %v", err)

		// Validate Snapshot Created
		snapshot, err := computeService.Snapshots.Get(p, snapshotName).Do()
		Expect(err).To(BeNil(), "Could not get snapshot from cloud directly")
		Expect(snapshot.Name).To(Equal(snapshotName))

		err = wait.Poll(10*time.Second, 3*time.Minute, func() (bool, error) {
			snapshot, err := computeService.Snapshots.Get(p, snapshotName).Do()
			Expect(err).To(BeNil(), "Could not get snapshot from cloud directly")
			if snapshot.Status == "READY" {
				return true, nil
			}
			return false, nil
		})
		Expect(err).To(BeNil(), "Could not wait for snapshot be ready")

		// Create multi-zone Disk
		volName := testNamePrefix + string(uuid.NewUUID())
		_, err = controllerClient.CreateVolumeWithCaps(volName, map[string]string{
			common.ParameterKeyEnableMultiZoneProvisioning: "true",
			common.ParameterKeyType:                        "hyperdisk-ml",
		}, defaultHdmlSizeGb,
			&csi.TopologyRequirement{},
			[]*csi.VolumeCapability{
				{
					AccessType: &csi.VolumeCapability_Mount{
						Mount: &csi.VolumeCapability_MountVolume{},
					},
					AccessMode: &csi.VolumeCapability_AccessMode{
						Mode: csi.VolumeCapability_AccessMode_MULTI_NODE_READER_ONLY,
					},
				},
			},
			&csi.VolumeContentSource{
				Type: &csi.VolumeContentSource_Snapshot{
					Snapshot: &csi.VolumeContentSource_SnapshotSource{
						SnapshotId: snapshotID,
					},
				},
			})
		Expect(err).To(BeNil(), "CreateVolume failed with error: %v", err)

		volID := fmt.Sprintf("projects/%s/zones/multi-zone/disks/%s", p, volName)
		defer func() {
			// Delete Disk
			err := controllerClient.DeleteVolume(volID)
			Expect(err).To(BeNil(), "DeleteVolume failed")

			// Validate Disk Deleted
			_, err = computeService.Disks.Get(p, zones[0], volName).Do()
			Expect(gce.IsGCEError(err, "notFound")).To(BeTrue(), "Expected disk to not be found. Err: %v", err)
			_, err = computeService.Disks.Get(p, zones[1], volName).Do()
			Expect(gce.IsGCEError(err, "notFound")).To(BeTrue(), "Expected disk to not be found. Err: %v", err)
		}()

		disk1, err := computeService.Disks.Get(p, zones[0], volName).Do()
		Expect(err).To(BeNil(), "Failed to get disk %v/%v", zones[0], volName)
		disk2, err := computeService.Disks.Get(p, zones[1], volName).Do()
		Expect(err).To(BeNil(), "Failed to get disk %v/%v", zones[1], volName)

		// Validate disks are ROX
		Expect(disk1.AccessMode).To(Equal("READ_ONLY_MANY"))
		Expect(disk2.AccessMode).To(Equal("READ_ONLY_MANY"))

		// Attach Disk to node1 and validate contents
		err = testAttachWriteReadDetach(volID, volName, tc0.Instance, tc0.Client, true /* readonly */, false /* detachAndReattach */, false /* setupDataCache */)
		Expect(err).To(BeNil(), "Failed to attach/read/detach on vol1")

		// Attach Disk to node1 and validate contents
		err = testAttachWriteReadDetach(volID, volName, tc1.Instance, tc1.Client, true /* readonly */, false /* detachAndReattach */, false /* setupDataCache */)
		Expect(err).To(BeNil(), "Failed to attach/read/detach on vol2")

		disk1, err = computeService.Disks.Get(p, zones[0], volName).Do()
		Expect(err).To(BeNil(), "Failed to get disk %v/%v", zones[0], volName)
		disk2, err = computeService.Disks.Get(p, zones[1], volName).Do()
		Expect(err).To(BeNil(), "Failed to get disk %v/%v", zones[1], volName)

		// Validate disks have multi-zone labels
		Expect(disk1.Labels[common.MultiZoneLabel]).To(Equal("true"))
		Expect(disk2.Labels[common.MultiZoneLabel]).To(Equal("true"))

		// Validate disks are ROX
		Expect(disk1.AccessMode).To(Equal("READ_ONLY_MANY"))
		Expect(disk2.AccessMode).To(Equal("READ_ONLY_MANY"))
	})

	It("Should create ROX 'multi-zone' PV from existing disk image", func() {
		checkSkipMultiZoneTests()
		Expect(testContexts).NotTo(BeEmpty())

		zoneToContext := map[string]*remote.TestContext{}
		zones := []string{}

		for _, tc := range testContexts {
			_, z, _ := tc.Instance.GetIdentity()
			// Zone hasn't been seen before
			if _, ok := zoneToContext[z]; !ok {
				zoneToContext[z] = tc
				zones = append(zones, z)
			}
			if len(zoneToContext) == 2 {
				break
			}
		}

		Expect(len(zoneToContext)).To(Equal(2), "Must have instances in 2 zones")

		controllerContext := zoneToContext[zones[0]]
		controllerClient := controllerContext.Client
		controllerInstance := controllerContext.Instance

		p, _, _ := controllerInstance.GetIdentity()

		tc0 := zoneToContext[zones[0]]
		tc1 := zoneToContext[zones[1]]

		snapshotVolName, snapshotVolID := createAndValidateUniqueZonalDisk(controllerClient, p, zones[0], standardDiskType)

		underSpecifiedID := common.GenerateUnderspecifiedVolumeID(snapshotVolName, true /* isZonal */)

		defer func() {
			// Delete Disk
			err := controllerClient.DeleteVolume(underSpecifiedID)
			Expect(err).To(BeNil(), "DeleteVolume failed")

			// Validate Disk Deleted
			_, err = computeService.Disks.Get(p, zones[0], snapshotVolName).Do()
			Expect(gce.IsGCEError(err, "notFound")).To(BeTrue(), "Expected disk to not be found")
		}()

		// Attach Disk
		err := testAttachWriteReadDetach(underSpecifiedID, snapshotVolName, tc0.Instance, controllerClient, false /* readOnly */, false /* detachAndReattach */, false /* setupDataCache */)
		Expect(err).To(BeNil(), "Failed to go through volume lifecycle")

		// Create Disk Image
		imageName := testNamePrefix + string(uuid.NewUUID())
		snapshotParams := map[string]string{
			"snapshot-type": "images",
		}
		snapshotID, err := controllerClient.CreateSnapshot(imageName, snapshotVolID, snapshotParams)
		klog.Infof("Created image snapshot with snapshotID: %s", snapshotID)
		Expect(err).To(BeNil(), "CreateSnapshot failed with error: %v", err)

		// Validate Disk Image Created
		image, err := computeService.Images.Get(p, imageName).Do()
		Expect(err).To(BeNil(), "Could not get disk image from cloud directly")
		Expect(image.Name).To(Equal(imageName))

		err = wait.Poll(10*time.Second, 3*time.Minute, func() (bool, error) {
			image, err := computeService.Images.Get(p, imageName).Do()
			Expect(err).To(BeNil(), "Could not get disk image from cloud directly")
			if image.Status == "READY" {
				return true, nil
			}
			return false, nil
		})
		Expect(err).To(BeNil(), "Could not wait for disk image be ready")

		// Create multi-zone Disk
		volName := testNamePrefix + string(uuid.NewUUID())

		_, err = controllerClient.CreateVolumeWithCaps(volName, map[string]string{
			common.ParameterKeyEnableMultiZoneProvisioning: "true",
			common.ParameterKeyType:                        "hyperdisk-ml",
		}, defaultHdmlSizeGb,
			&csi.TopologyRequirement{
				Requisite: []*csi.Topology{
					{
						Segments: map[string]string{common.TopologyKeyZone: zones[0]},
					},
					{
						Segments: map[string]string{common.TopologyKeyZone: zones[1]},
					},
				},
			},
			[]*csi.VolumeCapability{
				{
					AccessType: &csi.VolumeCapability_Mount{
						Mount: &csi.VolumeCapability_MountVolume{},
					},
					AccessMode: &csi.VolumeCapability_AccessMode{
						Mode: csi.VolumeCapability_AccessMode_MULTI_NODE_READER_ONLY,
					},
				},
			},
			&csi.VolumeContentSource{
				Type: &csi.VolumeContentSource_Snapshot{
					Snapshot: &csi.VolumeContentSource_SnapshotSource{
						SnapshotId: snapshotID,
					},
				},
			})
		Expect(err).To(BeNil(), "CreateVolume failed with error: %v", err)

		volID := fmt.Sprintf("projects/%s/zones/multi-zone/disks/%s", p, volName)
		defer func() {
			// Delete Disk
			err := controllerClient.DeleteVolume(volID)
			Expect(err).To(BeNil(), "DeleteVolume failed")

			// Validate Disk Deleted
			_, err = computeService.Disks.Get(p, zones[0], volName).Do()
			Expect(gce.IsGCEError(err, "notFound")).To(BeTrue(), "Expected disk to not be found. Err: %v", err)
			_, err = computeService.Disks.Get(p, zones[1], volName).Do()
			Expect(gce.IsGCEError(err, "notFound")).To(BeTrue(), "Expected disk to not be found. Err: %v", err)
		}()

		disk1, err := computeService.Disks.Get(p, zones[0], volName).Do()
		Expect(err).To(BeNil(), "Failed to get disk %v/%v", zones[0], volName)
		disk2, err := computeService.Disks.Get(p, zones[1], volName).Do()
		Expect(err).To(BeNil(), "Failed to get disk %v/%v", zones[1], volName)

		// Validate disks have multi-zone labels
		Expect(disk1.Labels[common.MultiZoneLabel]).To(Equal("true"))
		Expect(disk2.Labels[common.MultiZoneLabel]).To(Equal("true"))

		// Validate disks are ROX
		Expect(disk1.AccessMode).To(Equal("READ_ONLY_MANY"))
		Expect(disk2.AccessMode).To(Equal("READ_ONLY_MANY"))

		// Attach Disk to node1
		err = testAttachWriteReadDetach(volID, volName, tc0.Instance, tc0.Client, true /* readonly */, false /* detachAndReattach */, false /* setupDataCache */)
		Expect(err).To(BeNil(), "Failed to attach/read/detach on vol1")

		// Attach Disk to node1
		err = testAttachWriteReadDetach(volID, volName, tc1.Instance, tc1.Client, true /* readonly */, false /* detachAndReattach */, false /* setupDataCache */)
		Expect(err).To(BeNil(), "Failed to attach/read/detach on vol2")
	})

	It("Should create RWO 'multi-zone' PV that has empty disks", func() {
		checkSkipMultiZoneTests()
		// Create new driver and client
		Expect(testContexts).NotTo(BeEmpty())

		zoneToContext := map[string]*remote.TestContext{}
		zones := []string{}

		for _, tc := range testContexts {
			_, z, _ := tc.Instance.GetIdentity()
			// Zone hasn't been seen before
			if _, ok := zoneToContext[z]; !ok {
				zoneToContext[z] = tc
				zones = append(zones, z)
			}
			if len(zoneToContext) == 2 {
				break
			}
		}

		Expect(len(zoneToContext)).To(Equal(2), "Must have instances in 2 zones")

		controllerContext := zoneToContext[zones[0]]
		controllerClient := controllerContext.Client
		controllerInstance := controllerContext.Instance

		p, _, _ := controllerInstance.GetIdentity()

		// Attach disk to instance in the first zone.
		tc0 := zoneToContext[zones[0]]
		tc1 := zoneToContext[zones[1]]

		// Create Disk
		volName := testNamePrefix + string(uuid.NewUUID())
		_, err := controllerClient.CreateVolumeWithCaps(volName, map[string]string{
			common.ParameterKeyEnableMultiZoneProvisioning: "true",
			common.ParameterKeyType:                        "hyperdisk-ml",
		}, defaultHdmlSizeGb,
			&csi.TopologyRequirement{
				Requisite: []*csi.Topology{
					{
						Segments: map[string]string{common.TopologyKeyZone: zones[0]},
					},
					{
						Segments: map[string]string{common.TopologyKeyZone: zones[1]},
					},
				},
			},
			[]*csi.VolumeCapability{
				{
					AccessType: &csi.VolumeCapability_Mount{
						Mount: &csi.VolumeCapability_MountVolume{},
					},
					AccessMode: &csi.VolumeCapability_AccessMode{
						Mode: csi.VolumeCapability_AccessMode_SINGLE_NODE_WRITER,
					},
				},
			},
			nil)
		Expect(err).To(BeNil(), "CreateVolume failed with error: %v", err)

		volID := fmt.Sprintf("projects/%s/zones/multi-zone/disks/%s", p, volName)
		defer func() {
			// Delete Disk
			err := controllerClient.DeleteVolume(volID)
			Expect(err).To(BeNil(), "DeleteVolume failed")

			// Validate Disk Deleted
			_, err = computeService.Disks.Get(p, zones[0], volName).Do()
			Expect(gce.IsGCEError(err, "notFound")).To(BeTrue(), "Expected disk to not be found. Err: %v", err)
			_, err = computeService.Disks.Get(p, zones[1], volName).Do()
			Expect(gce.IsGCEError(err, "notFound")).To(BeTrue(), "Expected disk to not be found. Err: %v", err)
		}()

		disk1, err := computeService.Disks.Get(p, zones[0], volName).Do()
		Expect(err).To(BeNil(), "Failed to get disk %v/%v", zones[0], volName)
		disk2, err := computeService.Disks.Get(p, zones[1], volName).Do()
		Expect(err).To(BeNil(), "Failed to get disk %v/%v", zones[1], volName)

		// Validate disks have multi-zone labels
		Expect(disk1.Labels[common.MultiZoneLabel]).To(Equal("true"))
		Expect(disk2.Labels[common.MultiZoneLabel]).To(Equal("true"))

		// Validate disks are RWO
		Expect(disk1.AccessMode).To(Equal("READ_WRITE_SINGLE"))
		Expect(disk2.AccessMode).To(Equal("READ_WRITE_SINGLE"))

		// Validate underlying disks can be used
		volID0 := fmt.Sprintf("projects/%s/zones/%s/disks/%s", p, zones[0], volName)
		volID1 := fmt.Sprintf("projects/%s/zones/%s/disks/%s", p, zones[1], volName)

		err = testAttachWriteReadDetach(volID0, volName, tc0.Instance, tc0.Client, false /* readonly */, false /* detachAndReattach */, false /* setupDataCache */)
		Expect(err).To(BeNil(), "Failed to attach/write/read/detach on vol1")

		err = testAttachWriteReadDetach(volID1, volName, tc1.Instance, tc1.Client, false /* readonly */, false /* detachAndReattach */, false /* setupDataCache */)
		Expect(err).To(BeNil(), "Failed to attach/write/read/detach on vol2")

		// Validate disks can be used in multi-zone mode on both nodes
		volIDMultiZone := fmt.Sprintf("projects/%s/zones/multi-zone/disks/%s", p, volName)
		err = testAttachWriteReadDetach(volIDMultiZone, volName, tc0.Instance, tc0.Client, true /* readonly */, false /* detachAndReattach */, false /* setupDataCache */)
		Expect(err).To(BeNil(), "Failed to attach/read/detach on vol1")

		err = testAttachWriteReadDetach(volIDMultiZone, volName, tc1.Instance, tc1.Client, true /* readonly */, false /* detachAndReattach */, false /* setupDataCache */)
		Expect(err).To(BeNil(), "Failed to attach/read/detach on vol2")

		// Validate disks are ROX now
		disk1, err = computeService.Disks.Get(p, zones[0], volName).Do()
		Expect(err).To(BeNil(), "Failed to get disk %v/%v", zones[0], volName)
		disk2, err = computeService.Disks.Get(p, zones[1], volName).Do()
		Expect(err).To(BeNil(), "Failed to get disk %v/%v", zones[1], volName)

		Expect(disk1.AccessMode).To(Equal("READ_ONLY_MANY"))
		Expect(disk2.AccessMode).To(Equal("READ_ONLY_MANY"))

	})

	It("Should successfully run through entire lifecycle of an RePD volume on instances in 2 zones", func() {
		// Create new driver and client

		Expect(testContexts).NotTo(BeEmpty())

		zoneToContext := map[string]*remote.TestContext{}
		zones := []string{}

		for _, tc := range testContexts {
			_, z, _ := tc.Instance.GetIdentity()
			// Zone hasn't been seen before
			if _, ok := zoneToContext[z]; !ok {
				zoneToContext[z] = tc
				zones = append(zones, z)
			}
			if len(zoneToContext) == 2 {
				break
			}
		}

		Expect(len(zoneToContext)).To(Equal(2), "Must have instances in 2 zones")

		controllerContext := zoneToContext[zones[0]]
		controllerClient := controllerContext.Client
		controllerInstance := controllerContext.Instance

		p, _, _ := controllerInstance.GetIdentity()

		region, err := common.GetRegionFromZones(zones)
		Expect(err).To(BeNil(), "Failed to get region from zones")

		// Create Disk
		volName := testNamePrefix + string(uuid.NewUUID())
		volume, err := controllerClient.CreateVolume(volName, map[string]string{
			common.ParameterKeyReplicationType: "regional-pd",
		}, defaultRepdSizeGb, &csi.TopologyRequirement{
			Requisite: []*csi.Topology{
				{
					Segments: map[string]string{common.TopologyKeyZone: zones[0]},
				},
				{
					Segments: map[string]string{common.TopologyKeyZone: zones[1]},
				},
			},
		}, nil)
		Expect(err).To(BeNil(), "CreateVolume failed with error: %v", err)

		// Validate Disk Created
		cloudDisk, err := computeService.RegionDisks.Get(p, region, volName).Do()
		Expect(err).To(BeNil(), "Could not get disk from cloud directly")
		Expect(cloudDisk.Type).To(ContainSubstring(standardDiskType))
		Expect(cloudDisk.Status).To(Equal(readyState))
		Expect(cloudDisk.SizeGb).To(Equal(defaultRepdSizeGb))
		Expect(cloudDisk.Name).To(Equal(volName))
		Expect(len(cloudDisk.ReplicaZones)).To(Equal(2))
		zonesSet := sets.NewString(zones...)
		for _, replicaZone := range cloudDisk.ReplicaZones {
			tokens := strings.Split(replicaZone, "/")
			actualZone := tokens[len(tokens)-1]
			Expect(zonesSet.Has(actualZone)).To(BeTrue(), "Expected zone %v to exist in zone set %v", actualZone, zones)
		}

		defer func() {
			// Delete Disk
			controllerClient.DeleteVolume(volume.VolumeId)
			Expect(err).To(BeNil(), "DeleteVolume failed")

			// Validate Disk Deleted
			_, err = computeService.RegionDisks.Get(p, region, volName).Do()
			Expect(gce.IsGCEError(err, "notFound")).To(BeTrue(), "Expected disk to not be found")
		}()

		// For each of the two instances
		i := 0
		for _, testContext := range zoneToContext {
			readOnly := false
			if i >= 1 {
				readOnly = true
			}
			err = testAttachWriteReadDetach(volume.VolumeId, volName, testContext.Instance, testContext.Client, readOnly, false /* detachAndReattach */, false /* setupDataCache */)
			Expect(err).To(BeNil(), "failed volume lifecycle checks")
			i = i + 1
		}
	})

	It("Should create a RePD instance, write to it, force-attach it to another instance, and read the same data", func() {
		Expect(testContexts).NotTo(BeEmpty())

		zoneToContext := map[string]*remote.TestContext{}
		zones := []string{}

		for _, tc := range testContexts {
			_, z, _ := tc.Instance.GetIdentity()
			// Zone hasn't been seen before
			if _, ok := zoneToContext[z]; !ok {
				zoneToContext[z] = tc
				zones = append(zones, z)
			}
			if len(zoneToContext) == 2 {
				break
			}
		}

		Expect(len(zoneToContext)).To(Equal(2), "Must have instances in 2 zones")

		controllerContext := zoneToContext[zones[0]]
		controllerClient := controllerContext.Client
		controllerInstance := controllerContext.Instance

		p, _, _ := controllerInstance.GetIdentity()

		region, err := common.GetRegionFromZones(zones)
		Expect(err).To(BeNil(), "Failed to get region from zones")

		// Create Disk
		volName := testNamePrefix + string(uuid.NewUUID())
		volume, err := controllerClient.CreateVolume(volName, map[string]string{
			common.ParameterKeyReplicationType: "regional-pd",
			common.ParameterAvailabilityClass:  common.ParameterRegionalHardFailoverClass,
		}, defaultRepdSizeGb, &csi.TopologyRequirement{
			Requisite: []*csi.Topology{
				{
					Segments: map[string]string{common.TopologyKeyZone: zones[0]},
				},
				{
					Segments: map[string]string{common.TopologyKeyZone: zones[1]},
				},
			},
		}, nil)
		Expect(err).To(BeNil(), "CreateVolume failed with error: %v", err)

		// Validate Disk Created
		cloudDisk, err := computeService.RegionDisks.Get(p, region, volName).Do()
		Expect(err).To(BeNil(), "Could not get disk from cloud directly")
		Expect(cloudDisk.Type).To(ContainSubstring(standardDiskType))
		Expect(cloudDisk.Status).To(Equal(readyState))
		Expect(cloudDisk.SizeGb).To(Equal(defaultRepdSizeGb))
		Expect(cloudDisk.Name).To(Equal(volName))
		Expect(len(cloudDisk.ReplicaZones)).To(Equal(2))
		zonesSet := sets.NewString(zones...)
		for _, replicaZone := range cloudDisk.ReplicaZones {
			tokens := strings.Split(replicaZone, "/")
			actualZone := tokens[len(tokens)-1]
			Expect(zonesSet.Has(actualZone)).To(BeTrue(), "Expected zone %v to exist in zone set %v", actualZone, zones)
		}
		Expect(volume.VolumeContext).To(HaveKeyWithValue("force-attach", "true"))

		detachers := []detacherFunc{}

		defer func() {
			// Perform any detaches
			for _, fn := range detachers {
				fn()
			}

			// Delete Disk
			controllerClient.DeleteVolume(volume.VolumeId)
			Expect(err).To(BeNil(), "DeleteVolume failed")

			// Validate Disk Deleted
			_, err = computeService.RegionDisks.Get(p, region, volName).Do()
			Expect(gce.IsGCEError(err, "notFound")).To(BeTrue(), "Expected disk to not be found")
		}()

		// Attach disk to instance in the first zone.
		tc0 := zoneToContext[zones[0]]
		err, detacher, args := testAttachAndMount(volume.VolumeId, volName, tc0.Instance, tc0.Client, attachAndMountArgs{
			readOnly:       false,
			useBlock:       false,
			forceAttach:    false,
			setupDataCache: false,
<<<<<<< HEAD
		})
		detachers = append(detachers, detacher)
		Expect(err).To(BeNil(), "failed attach in zone 0")
		testFileName := filepath.Join(args.publishDir, "force-attach-test")
		testFileContents := "force attach test"
		err = testutils.WriteFile(tc0.Instance, testFileName, testFileContents)
		Expect(err).To(BeNil(), "failed write in zone 0")
		_, err = tc0.Instance.SSH("sync") // Sync so force detach doesn't lose data.
		Expect(err).To(BeNil(), "failed sync")

		readContents, err := testutils.ReadFile(tc0.Instance, testFileName)
		Expect(err).To(BeNil(), "failed read in zone 0")
		Expect(strings.TrimSpace(string(readContents))).To(BeIdenticalTo(testFileContents), "content mismatch in zone 0")

		// Now force attach to the second instance without detaching.
		tc1 := zoneToContext[zones[1]]
		err, detacher, _ = testAttachAndMount(volume.VolumeId, volName, tc1.Instance, tc1.Client, attachAndMountArgs{
			readOnly:       false,
			useBlock:       false,
			forceAttach:    true,
			setupDataCache: false,
		})
		detachers = append(detachers, detacher)
		Expect(err).To(BeNil(), "failed force attach in zone 1")
		readContents, err = testutils.ReadFile(tc1.Instance, testFileName)
		Expect(err).To(BeNil(), "failed read in zone 1")
		Expect(strings.TrimSpace(string(readContents))).To(BeIdenticalTo(testFileContents), "content mismatch in zone 1")
	})

	It("Should successfully run through entire lifecycle of a HdHA volume on instances in 2 zones", func() {
		// Create new driver and client

		Expect(hyperdiskTestContexts).NotTo(BeEmpty())

		zoneToContext := map[string]*remote.TestContext{}
		zones := []string{}

		for _, tc := range hyperdiskTestContexts {
			_, z, _ := tc.Instance.GetIdentity()
			// Zone hasn't been seen before
			if _, ok := zoneToContext[z]; !ok {
				zoneToContext[z] = tc
				zones = append(zones, z)
			}
			if len(zoneToContext) == 2 {
				break
			}
		}

		Expect(len(zoneToContext)).To(Equal(2), "Must have instances in 2 zones")

		controllerContext := zoneToContext[zones[0]]
		controllerClient := controllerContext.Client
		controllerInstance := controllerContext.Instance

		p, _, _ := controllerInstance.GetIdentity()

		region, err := common.GetRegionFromZones(zones)
		Expect(err).To(BeNil(), "Failed to get region from zones")

		// Create Disk
		volName := testNamePrefix + string(uuid.NewUUID())
		volume, err := controllerClient.CreateVolume(volName, map[string]string{
			common.ParameterKeyType: common.ParameterHdHADiskType,
		}, defaultRepdSizeGb, &csi.TopologyRequirement{
			Requisite: []*csi.Topology{
				{
					Segments: map[string]string{common.TopologyKeyZone: zones[0]},
				},
				{
					Segments: map[string]string{common.TopologyKeyZone: zones[1]},
				},
			},
		}, nil)
		Expect(err).To(BeNil(), "CreateVolume failed with error: %v", err)

		// Validate Disk Created
		cloudDisk, err := computeService.RegionDisks.Get(p, region, volName).Do()
		Expect(err).To(BeNil(), "Could not get disk from cloud directly")
		Expect(cloudDisk.Type).To(ContainSubstring(hdhaDiskType))
		Expect(cloudDisk.Status).To(Equal(readyState))
		Expect(cloudDisk.SizeGb).To(Equal(defaultRepdSizeGb))
		Expect(cloudDisk.Name).To(Equal(volName))
		Expect(len(cloudDisk.ReplicaZones)).To(Equal(2))
		zonesSet := sets.NewString(zones...)
		for _, replicaZone := range cloudDisk.ReplicaZones {
			tokens := strings.Split(replicaZone, "/")
			actualZone := tokens[len(tokens)-1]
			Expect(zonesSet.Has(actualZone)).To(BeTrue(), "Expected zone %v to exist in zone set %v", actualZone, zones)
		}

		defer func() {
			// Delete Disk
			controllerClient.DeleteVolume(volume.VolumeId)
			Expect(err).To(BeNil(), "DeleteVolume failed")

			// Validate Disk Deleted
			_, err = computeService.RegionDisks.Get(p, region, volName).Do()
			Expect(gce.IsGCEError(err, "notFound")).To(BeTrue(), "Expected disk to not be found")
		}()

		// For each of the two instances
		i := 0
		for _, testContext := range zoneToContext {
			err = testAttachWriteReadDetach(volume.VolumeId, volName, testContext.Instance, testContext.Client, false, false /* detachAndReattach */, false /* setupDataCache */)
			Expect(err).To(BeNil(), "failed volume lifecycle checks")
			i = i + 1
		}
	})

	It("Should create a HdHA instance, write to it, force-attach it to another instance, and read the same data", func() {
		Expect(hyperdiskTestContexts).NotTo(BeEmpty())

		zoneToContext := map[string]*remote.TestContext{}
		zones := []string{}

		for _, tc := range hyperdiskTestContexts {
			_, z, _ := tc.Instance.GetIdentity()
			// Zone hasn't been seen before
			if _, ok := zoneToContext[z]; !ok {
				zoneToContext[z] = tc
				zones = append(zones, z)
			}
			if len(zoneToContext) == 2 {
				break
			}
		}

		Expect(len(zoneToContext)).To(Equal(2), "Must have instances in 2 zones")

		controllerContext := zoneToContext[zones[0]]
		controllerClient := controllerContext.Client
		controllerInstance := controllerContext.Instance

		p, _, _ := controllerInstance.GetIdentity()

		region, err := common.GetRegionFromZones(zones)
		Expect(err).To(BeNil(), "Failed to get region from zones")

		// Create Disk
		volName := testNamePrefix + string(uuid.NewUUID())
		volume, err := controllerClient.CreateVolume(volName, map[string]string{
			common.ParameterKeyType:           common.ParameterHdHADiskType,
			common.ParameterAvailabilityClass: common.ParameterRegionalHardFailoverClass,
		}, defaultRepdSizeGb, &csi.TopologyRequirement{
			Requisite: []*csi.Topology{
				{
					Segments: map[string]string{common.TopologyKeyZone: zones[0]},
				},
				{
					Segments: map[string]string{common.TopologyKeyZone: zones[1]},
				},
			},
		}, nil)
		Expect(err).To(BeNil(), "CreateVolume failed with error: %v", err)

		// Validate Disk Created
		cloudDisk, err := computeService.RegionDisks.Get(p, region, volName).Do()
		Expect(err).To(BeNil(), "Could not get disk from cloud directly")
		Expect(cloudDisk.Type).To(ContainSubstring(hdhaDiskType))
		Expect(cloudDisk.Status).To(Equal(readyState))
		Expect(cloudDisk.SizeGb).To(Equal(defaultRepdSizeGb))
		Expect(cloudDisk.Name).To(Equal(volName))
		Expect(len(cloudDisk.ReplicaZones)).To(Equal(2))
		zonesSet := sets.NewString(zones...)
		for _, replicaZone := range cloudDisk.ReplicaZones {
			tokens := strings.Split(replicaZone, "/")
			actualZone := tokens[len(tokens)-1]
			Expect(zonesSet.Has(actualZone)).To(BeTrue(), "Expected zone %v to exist in zone set %v", actualZone, zones)
		}
		Expect(volume.VolumeContext).To(HaveKeyWithValue("force-attach", "true"))

		detachers := []detacherFunc{}

		defer func() {
			// Perform any detaches
			for _, fn := range detachers {
				fn()
			}

			// Delete Disk
			controllerClient.DeleteVolume(volume.VolumeId)
			Expect(err).To(BeNil(), "DeleteVolume failed")

			// Validate Disk Deleted
			_, err = computeService.RegionDisks.Get(p, region, volName).Do()
			Expect(gce.IsGCEError(err, "notFound")).To(BeTrue(), "Expected disk to not be found")
		}()

		// Attach disk to instance in the first zone.
		tc0 := zoneToContext[zones[0]]
		err, detacher, args := testAttachAndMount(volume.VolumeId, volName, tc0.Instance, tc0.Client, attachAndMountArgs{
			readOnly:    false,
			useBlock:    false,
			forceAttach: false,
=======
>>>>>>> 84fcb2be
		})
		detachers = append(detachers, detacher)
		Expect(err).To(BeNil(), "failed attach in zone 0")
		testFileName := filepath.Join(args.publishDir, "force-attach-test")
		testFileContents := "force attach test"
		err = testutils.WriteFile(tc0.Instance, testFileName, testFileContents)
		Expect(err).To(BeNil(), "failed write in zone 0")
		_, err = tc0.Instance.SSH("sync") // Sync so force detach doesn't lose data.
		Expect(err).To(BeNil(), "failed sync")

		readContents, err := testutils.ReadFile(tc0.Instance, testFileName)
		Expect(err).To(BeNil(), "failed read in zone 0")
		Expect(strings.TrimSpace(string(readContents))).To(BeIdenticalTo(testFileContents), "content mismatch in zone 0")

		// Now force attach to the second instance without detaching.
		tc1 := zoneToContext[zones[1]]
		err, detacher, _ = testAttachAndMount(volume.VolumeId, volName, tc1.Instance, tc1.Client, attachAndMountArgs{
			readOnly:       false,
			useBlock:       false,
			forceAttach:    true,
			setupDataCache: false,
		})
		detachers = append(detachers, detacher)
		Expect(err).To(BeNil(), "failed force attach in zone 1")
		readContents, err = testutils.ReadFile(tc1.Instance, testFileName)
		Expect(err).To(BeNil(), "failed read in zone 1")
		Expect(strings.TrimSpace(string(readContents))).To(BeIdenticalTo(testFileContents), "content mismatch in zone 1")
	})
})

func deleteDisk(controllerClient *remote.CsiClient, p, zone, volID, volName string) {
	// Delete Disk
	err := controllerClient.DeleteVolume(volID)
	Expect(err).To(BeNil(), "DeleteVolume failed")

	// Validate Disk Deleted
	_, err = computeService.Disks.Get(p, zone, volName).Do()
	Expect(gce.IsGCEError(err, "notFound")).To(BeTrue(), "Expected disk to not be found")
}

func testAttachWriteReadDetach(volID string, volName string, instance *remote.InstanceInfo, client *remote.CsiClient, readOnly bool, detachAndReattach bool, setupDataCache bool) error {
	writeFile, verifyReadFile := testWriteAndReadFile(instance, readOnly)
	return testLifecycleWithVerify(volID, volName, instance, client, readOnly, false /* fs */, writeFile, verifyReadFile, detachAndReattach, setupDataCache)
}

func testWriteAndReadFile(instance *remote.InstanceInfo, readOnly bool) (verifyFunc, verifyFunc) {
	var testFileContents = "test"
	writeFile := func(a *verifyArgs) error {
		if !readOnly {
			// Write a file
			testFile := filepath.Join(a.publishDir, "testfile")
			err := testutils.WriteFile(instance, testFile, testFileContents)
			if err != nil {
				return fmt.Errorf("Failed to write file: %v", err.Error())
			}
		}
		return nil
	}

	verifyReadFile := func(a *verifyArgs) error {
		// Read File
		secondTestFile := filepath.Join(a.publishDir, "testfile")
		readContents, err := testutils.ReadFile(instance, secondTestFile)
		if err != nil {
			return fmt.Errorf("ReadFile failed with error: %v", err.Error())
		}
		if strings.TrimSpace(string(readContents)) != testFileContents {
			return fmt.Errorf("wanted test file content: %s, got content: %s", testFileContents, readContents)
		}
		return nil
	}
	return writeFile, verifyReadFile
}

type attachAndMountArgs struct {
	readOnly       bool
	useBlock       bool
	forceAttach    bool
	setupDataCache bool
}

func testAttachAndMount(volID string, volName string, instance *remote.InstanceInfo, client *remote.CsiClient, args attachAndMountArgs) (error, func(), *verifyArgs) {
	klog.Infof("Starting testAttachAndMount with volume %v node %v \n", volID, instance.GetNodeID())
	err, unstageAndDetach, stageDir := testAttach(volID, volName, instance, client, args)
	if err != nil {
		return err, nil, nil
	}
	// Mount Disk
	err, unpublish, returnArgs := testMount(volID, volName, instance, client, args, stageDir)
	if err != nil {
		unstageAndDetach()
		return err, nil, nil
	}
	unpublishUnstageAndDetach := func() {
		unpublish()
		unstageAndDetach()
	}
	return nil, unpublishUnstageAndDetach, returnArgs
}

func testAttach(volID string, volName string, instance *remote.InstanceInfo, client *remote.CsiClient, args attachAndMountArgs) (error, func(), string) {
	klog.Infof("Starting testAttach with volume %v node %v \n", volID, instance.GetNodeID())
	// Attach Disk
	var err error
	var stageDir string
	if args.readOnly {
		err = client.ControllerPublishVolumeReadOnly(volID, instance.GetNodeID())
	} else {
		err = client.ControllerPublishVolumeReadWrite(volID, instance.GetNodeID(), args.forceAttach)
	}
	if err != nil {
		return fmt.Errorf("ControllerPublishVolume failed with error for disk %v on node %v: %v", volID, instance.GetNodeID(), err.Error()), nil, stageDir
	}

	// Stage Disk
	stageDir = filepath.Join("/tmp/", volName, "stage")
	if args.useBlock {
		err = client.NodeStageBlockVolume(volID, stageDir, args.setupDataCache)

	} else {
		err = client.NodeStageExt4Volume(volID, stageDir, args.setupDataCache)
	}

	if err != nil {
		_ = detach(volID, instance, client)
		return fmt.Errorf("NodeStageExt4Volume failed with error: %w for node: %v", err, instance.GetNodeID()), nil, stageDir
	}

	unstageAndDetach := func() {
		// Unstage Disk
		err = client.NodeUnstageVolume(volID, stageDir)
		if err != nil {
			klog.Errorf("Failed to unstage volume: %v", err)
		}
		fp := filepath.Join("/tmp/", volName)
		err = testutils.RmAll(instance, fp)
		if err != nil {
			klog.Errorf("Failed to rm file path %s: %v", fp, err)
		}

		detach(volID, instance, client)
	}
	return nil, unstageAndDetach, stageDir
}

func detach(volID string, instance *remote.InstanceInfo, client *remote.CsiClient) error {
	// Detach Disk
	err := client.ControllerUnpublishVolume(volID, instance.GetNodeID())
	if err != nil {
		klog.Errorf("Failed to detach disk  %v", err)
		return fmt.Errorf("Failed to detach disk: %v", err)
	}
	return nil
}

func testMount(volID string, volName string, instance *remote.InstanceInfo, client *remote.CsiClient, args attachAndMountArgs, stageDir string) (error, func(), *verifyArgs) {
	var err error
	// Mount Disk
	publishDir := filepath.Join("/tmp/", volName, "mount")

	if args.useBlock {
		err = client.NodePublishBlockVolume(volID, stageDir, publishDir)
	} else {
		err = client.NodePublishVolume(volID, stageDir, publishDir)
	}

	if err != nil {
		return fmt.Errorf("NodePublishVolume failed with error: %v", err.Error()), nil, nil
	}

	unpublish := func() {
		// Unpublish Disk
		err = client.NodeUnpublishVolume(volID, publishDir)
		if err != nil {
			klog.Errorf("Failed to unpublish volume: %v", err)
		}
	}

	err = testutils.ForceChmod(instance, filepath.Join("/tmp/", volName), "777", !args.readOnly /* recursive */)
	if err != nil {
		unpublish()
		return fmt.Errorf("Chmod failed with error: %v", err.Error()), nil, nil
	}

	returnArgs := &verifyArgs{
		publishDir: publishDir,
		stageDir:   stageDir,
	}

	return nil, unpublish, returnArgs
}

func testLifecycleWithVerify(volID string, volName string, instance *remote.InstanceInfo, client *remote.CsiClient, readOnly, useBlock bool, firstMountVerify, secondMountVerify verifyFunc, detachAndReattach bool, setupDataCache bool) error {
	klog.Infof("Starting testAttachWriteReadDetach with volume %v node %v with readonly %v\n", volID, instance.GetNodeID(), readOnly)
	attachArgs := attachAndMountArgs{
		readOnly:       readOnly,
		useBlock:       useBlock,
		forceAttach:    false,
		setupDataCache: setupDataCache,
	}
	err, detacher, args := testAttachAndMount(volID, volName, instance, client, attachArgs)
	if err != nil {
		return fmt.Errorf("failed to attach and mount: %w", err)
	}
	defer detacher()

	err = firstMountVerify(args)
	if err != nil {
		return fmt.Errorf("failed to verify after first mount to %s: %w", args.publishDir, err)
	}

	// Unmount Disk
	err = client.NodeUnpublishVolume(volID, args.publishDir)
	if err != nil {
		return fmt.Errorf("NodeUnpublishVolume failed with error: %v", err.Error())
	}

	stageDir := args.stageDir
	if detachAndReattach {
		// Unstage and detach
		err = client.NodeUnstageVolume(volID, stageDir)
		if err != nil {
			klog.Errorf("Failed to unstage volume: %v", err)
		}
		detach(volID, instance, client)
		// Reattach the volume
		err, _, stageDir = testAttach(volID, volName, instance, client, attachArgs)
		if err != nil {
			return err
		}
	}

	if secondMountVerify != nil {
		// Mount disk somewhere else
		secondPublishDir := filepath.Join("/tmp/", volName, "secondmount")
		if useBlock {
			err = client.NodePublishBlockVolume(volID, stageDir, secondPublishDir)
		} else {
			err = client.NodePublishVolume(volID, stageDir, secondPublishDir)
		}
		if err != nil {
			return fmt.Errorf("NodePublishVolume failed with error: %v", err.Error())
		}
		err = testutils.ForceChmod(instance, filepath.Join("/tmp/", volName), "777", !readOnly /* recursive */)
		if err != nil {
			return fmt.Errorf("Chmod failed with error: %v", err)
		}

		b := verifyArgs{
			publishDir: secondPublishDir,
		}
		err = secondMountVerify(&b)
		if err != nil {
			return fmt.Errorf("failed to verify after second mount to %s: %v", args.publishDir, err.Error())
		}

		// Unmount Disk
		err = client.NodeUnpublishVolume(volID, secondPublishDir)
		if err != nil {
			return fmt.Errorf("NodeUnpublishVolume failed with error: %v", err.Error())
		}
	}

	klog.Infof("Completed testAttachWriteReadDetach with volume %v node %v\n", volID, instance.GetNodeID())
	return nil
}<|MERGE_RESOLUTION|>--- conflicted
+++ resolved
@@ -1002,7 +1002,6 @@
 			useBlock:       false,
 			forceAttach:    false,
 			setupDataCache: false,
-<<<<<<< HEAD
 		})
 		detachers = append(detachers, detacher)
 		Expect(err).To(BeNil(), "failed attach in zone 0")
@@ -1198,8 +1197,6 @@
 			readOnly:    false,
 			useBlock:    false,
 			forceAttach: false,
-=======
->>>>>>> 84fcb2be
 		})
 		detachers = append(detachers, detacher)
 		Expect(err).To(BeNil(), "failed attach in zone 0")
