--- conflicted
+++ resolved
@@ -113,15 +113,11 @@
 		for _, zone := range zones {
 			go func(curZone string) {
 				defer GinkgoRecover()
-<<<<<<< HEAD
 				tcc <- NewDefaultTestContext(curZone, strconv.Itoa(randInt))
 			}(zone)
 			go func(curZone string) {
 				defer GinkgoRecover()
-				hdtcc <- NewTestContext(curZone, *hdMinCpuPlatform, *hdMachineType)
-=======
-				tcc <- NewTestContext(curZone, strconv.Itoa(randInt))
->>>>>>> 84fcb2be
+				hdtcc <- NewTestContext(curZone, *hdMinCpuPlatform, *hdMachineType,strconv.Itoa(randInt))
 			}(zone)
 		}
 	}
@@ -160,17 +156,12 @@
 	}
 }
 
-<<<<<<< HEAD
 func NewDefaultTestContext(zone string, instanceNumber string) *remote.TestContext {
 	return NewTestContext(zone, *minCpuPlatform, *machineType, instanceNumber)
 }
 
 func NewTestContext(zone, minCpuPlatform, machineType string, instanceNumber string) *remote.TestContext {
 	nodeID := fmt.Sprintf("%s-%s-%s-%s", *vmNamePrefix, zone, machineType, instanceNumber)
-=======
-func NewTestContext(zone string, instanceNumber string) *remote.TestContext {
-	nodeID := fmt.Sprintf("%s-%s-%s", *vmNamePrefix, zone, instanceNumber)
->>>>>>> 84fcb2be
 	klog.Infof("Setting up node %s", nodeID)
 
 	instanceConfig := remote.InstanceConfig{
