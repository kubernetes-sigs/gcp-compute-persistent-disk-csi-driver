package gceGCEDriver

import (
	"context"
	"fmt"
	"regexp"
	"strconv"
	"strings"

	csi "github.com/container-storage-interface/spec/lib/go/csi"
	metav1 "k8s.io/apimachinery/pkg/apis/meta/v1"
	"k8s.io/client-go/kubernetes"
	"k8s.io/client-go/rest"
	"k8s.io/klog/v2"
	"sigs.k8s.io/gcp-compute-persistent-disk-csi-driver/pkg/common"
)

const (
	cacheSuffix        = "csi-fast"
	mainLvSuffix       = "csi-main"
	raidedLocalSsdName = "csi-driver-data-cache"
	raidMode           = "0"
	raidedLssdPrefix   = "/dev/md/"
)

var raidedLocalSsdPath = raidedLssdPrefix + raidedLocalSsdName

func setupCaching(devicePath string, req *csi.NodeStageVolumeRequest, nodeId string) (string, error) {
	volumeId := req.GetVolumeId()
	volumeGroupName := getVolumeGroupName(nodeId)
	mainDevicePath := "/dev/" + volumeGroupName + "/" + getLvName(mainLvSuffix, volumeId)
	mainLvName := getLvName(mainLvSuffix, volumeId)
	klog.V(2).Infof("============================== Start LVM PoC NodeStageVolume Steps ==============================")
	klog.V(2).Infof("============================== volumeGroupName is %v ==============================", volumeGroupName)

	info, err := common.RunCommand("grep", raidedLocalSsdName, "ls", raidedLssdPrefix)
	if err != nil {
		klog.Errorf("================== failed while listing raided devices, err: %v, output:%v ===============", err, info)
	}
	infoString := strings.TrimSpace(string(info))
	klog.V(2).Infof("=================== Got Raided LSSD name %v ===================", infoString)
	raidedLocalSsdPath = raidedLssdPrefix + infoString

	klog.V(2).Infof("============================== vgscan before vgcreate ==============================")
	vgExists := checkVgExists(volumeGroupName)
	klog.V(2).Infof("============================== vgscan info contains volumeGroupName or not %v ==============================", vgExists)

	if vgExists {
		// Clean up Volume Group before adding the PD
		reduceVolumeGroup(volumeGroupName, true)
	} else {
		err := createVg(volumeGroupName, devicePath, raidedLocalSsdPath)
		if err != nil {
			return mainDevicePath, err
		}
	}

	klog.V(2).Infof("============================== VG exists, now check if PD is part of VG ==============================")
	// Check if the Physical Volume(PV) is part of some other volume group
	args := []string{
		"--select",
		"pv_name=" + devicePath,
		"-o",
		"vg_name",
	}
	info, err = common.RunCommand("" /* pipedCmd */, "" /* pipedCmdArg */, "pvs", args...)
	if err != nil {
		klog.Errorf("errored while checking physical volume details %v: %s", err, info)
		// On error info contains the error message which we cannot use for further steps
		info = nil
	}

	infoString = strings.TrimSpace(strings.ReplaceAll(string(info), "\n", " "))
	infoString = strings.ReplaceAll(infoString, ".", "")
	infoString = strings.ReplaceAll(infoString, "\"", "")
	infoSlice := strings.Split(strings.TrimSpace(infoString), " ")
	vgNameForPv := strings.TrimSpace(infoSlice[(len(infoSlice) - 1)])
	klog.V(2).Infof("============================== Physical volume is part of Volume group: %v ==============================", vgNameForPv)
	if vgNameForPv == volumeGroupName {
		klog.V(2).Infof("============================== Physical Volume(PV) already exists in the Volume Group ==============================")
	} else if vgNameForPv != "VG" && vgNameForPv != "" {

		klog.V(2).Infof("============================== Deactivate VG %s ==============================", vgNameForPv)
		info, err = common.RunCommand("" /* pipedCmd */, "" /* pipedCmdArg */, "vgchange", []string{"-an", vgNameForPv}...)
		if err != nil {
			klog.Errorf("Errored while deactivating VG %v: err: %v: %s", vgNameForPv, err, info)
		}

		reduceVolumeGroup(vgNameForPv, false)
		_, isCached := isCachingSetup(mainLvName)
		// We will continue to uncache even if it errors to check caching as it is not a terminal issue.

		if isCached {
			klog.Infof("============================== Uncaching the LV %v==============================", mainLvName)
			// Uncache LV
			args = []string{
				"--uncache",
				vgNameForPv + "/" + mainLvName,
				"--force",
				"-y", // force remove cache without flushing data
			}
			info, err = common.RunCommand("" /* pipedCmd */, "" /* pipedCmdArg */, "lvconvert", args...)
			if err != nil {
				klog.Errorf("errored while uncaching main LV. %v: %s", err, info)
			}

			reduceVolumeGroup(vgNameForPv, false)
		}
		klog.V(2).Infof("============================== Merge VG %v to Node VG %v ==============================", vgNameForPv, volumeGroupName)
		info, err = common.RunCommand("" /* pipedCmd */, "" /* pipedCmdArg */, "vgmerge", []string{volumeGroupName, vgNameForPv}...)
		if err != nil {
			klog.Errorf("Errored while merging Volume group %s into %s %v: %s", vgNameForPv, volumeGroupName, err, info)
		}

	} else {
		klog.V(2).Infof("============================== Extend Node VG %v for PV %v ==============================", volumeGroupName, devicePath)
		info, err := common.RunCommand("" /* pipedCmd */, "" /* pipedCmdArg */, "vgextend", []string{volumeGroupName, devicePath}...)
		if err != nil {
			klog.Errorf("Errored while extending VGs %v: %s", err, info)
		}
	}

	// Create LV if not already created
	args = []string{
		"--select",
		"vg_name=" + volumeGroupName,
		"-o",
		"lv_name",
	}
	lvList, err := common.RunCommand("" /* pipedCmd */, "" /* pipedCmdArg */, "lvs", args...)
	if err != nil {
		return mainDevicePath, fmt.Errorf("lv list error %w: %s", err, info)
	}
	klog.Infof("==============================Got LVs %s on Volume group %s ==============================", string(lvList), volumeGroupName)
	if !strings.Contains(string(lvList), mainLvName) {
		// lvcreate -n main -l 100%PVS cachegroup /dev/sdb
		klog.V(2).Infof("============================== lvcreate main cache layer ==============================")
		args = []string{
			"--yes",
			"-n",
			mainLvName,
			"-l",
			"100%PVS",
			volumeGroupName,
			devicePath,
		}
		info, err = common.RunCommand("" /* pipedCmd */, "" /* pipedCmdArg */, "lvcreate", args...)
		if err != nil {
			return mainDevicePath, fmt.Errorf("lvcreate error %w: %s", err, info)
		}

	}
	err, isCached := isCachingSetup(mainLvName)
	if err != nil {
		klog.Errorf("faild to check if caching ius setup for LV. Continuing to setup caching.")
	}
	cacheLvName := getLvName(cacheSuffix, volumeId)
	if isCached {
		// Validate that cache is setup for required size
		klog.V(2).Infof("==============================Assuming valid data cache size and mode, resizing is not supported==============================")
	} else {
		fastCacheSize := req.GetPublishContext()[common.ContextDataCacheSize]
		chunkSize := "960" // Cannot use default chunk size(64KiB) as it errors on maxChunksAllowed. Unit - KiB
		klog.V(2).Infof("============================== fastCacheSize is %v GiB ==============================", fastCacheSize)
		klog.V(2).Infof("============================== lvcreate fast cache layer again with the VolumeGroup %v==============================", volumeGroupName)
		args = []string{
			"--yes",
			"-n",
			cacheLvName,
			"-L",
			// ConvertGiStringToInt64 converts the input size to GiB so default to "g" for cache size - LVM g|G is GiB.
			fastCacheSize + "g",
			volumeGroupName,
			raidedLocalSsdPath,
		}
		info, err = common.RunCommand("" /* pipedCmd */, "" /* pipedCmdArg */, "lvcreate", args...)
		if err != nil {
			klog.V(2).Infof("============================== lvcreate error %v: %s ==============================", err, info)
			return mainDevicePath, fmt.Errorf("lvcreate error %w: %s", err, info)
		}

		// Once caching is setup, link the PD to cache
		klog.V(2).Infof("============================== lvconvert fast and main to cache ==============================")
		args = []string{
			"--type",
			"cache",
			"--cachevol",
			cacheLvName,
			"--zero",
			"y",
			"--cachemode",
			req.GetPublishContext()[common.ContextDataCacheMode],
			volumeGroupName + "/" + mainLvName,
			"--chunksize",
			string(chunkSize),
			"--force",
			"-y",
		}
		info, err = common.RunCommand("" /* pipedCmd */, "" /* pipedCmdArg */, "lvconvert", args...)
		if err != nil {
			klog.V(2).Infof("============================== lvconvert error %v: %s ==============================", err, info)
			return mainDevicePath, fmt.Errorf("lvconvert error %w: %s", err, info)
		}
	}

	// activate all the LVs in the Volume group
	klog.V(2).Infof("============================== Activate Volume group %s ==============================", volumeGroupName)
	info, err = common.RunCommand("" /* pipedCmd */, "" /* pipedCmdArg */, "vgchange", []string{"-ay", volumeGroupName}...)
	if err != nil {
		klog.Errorf("Failed to activate VG %v %v:%s", volumeGroupName, err, info)
	}

	return mainDevicePath, nil
}

<<<<<<< HEAD
func ValidateDataCacheConfig(dataCacheMode string, datacacheSize string, ctx context.Context, nodeName string) error {
	if dataCacheMode != "" && datacacheSize != "" {
		isAlreadyRaided, err := IsRaided()
		if err != nil {
			return fmt.Errorf("Local SSDs are not setup for caching; got error: %v", err)
		}
		if !isAlreadyRaided {
			return fmt.Errorf("Local SSDs are not setup for caching")
		}
		return nil
	}
	klog.Infof("Data cache is not enabled for PVC")
	return nil
}

func GetDataCacheCountFromNodeLabel(ctx context.Context, nodeName string) (int, error) {
	if nodeName == common.TestNode {
		return common.LocalSSDCountForDataCache, nil
	}
	cfg, err := rest.InClusterConfig()
	if err != nil {
		return 0, err
	}
	kubeClient, err := kubernetes.NewForConfig(cfg)
	if err != nil {
		return 0, err
	}
	node, err := kubeClient.CoreV1().Nodes().Get(ctx, nodeName, metav1.GetOptions{})
	if err != nil {
		// We could retry, but this error will also crashloop the driver which may be as good a way to retry as any.
		return 0, err
	}
	if val, found := node.GetLabels()[fmt.Sprintf(common.NodeLabelPrefix, common.DataCacheLssdCountLabel)]; found {
		dataCacheCount, err := strconv.Atoi(val)
		if err != nil {
			return 0, fmt.Errorf("Error getting Datacache's LSSD count from node label: %v", err)
		}
		return dataCacheCount, nil
	}
	return 0, fmt.Errorf("Cannot get Datacache's LSSD count from node label")
}

func FetchRaidedLssdCountForDatacache() (int, error) {
	args := []string{
		"--detail",
		raidedLssdPrefix + raidedLocalSsdName,
	}
	info, err := common.RunCommand("grep", "Raid Devices", "mdadm", args...)
	if err != nil {
		return 0, fmt.Errorf("Error getting RAIDed devices for Datacache")
	}
	if len(info) != 0 {
		raidedDeviceInfo := strings.Split(strings.TrimSpace(string(info)), ":")
		// raidedDeviceInfo should be in "Raid Devices : X" format
		raidedDeviceCount, _ := strconv.Atoi(strings.TrimSpace(raidedDeviceInfo[1]))
		return raidedDeviceCount, nil
	}
	return 0, nil
}

func FetchRaidedLssds() ([]string, error) {
	raidedLssdList := []string{}

	args := []string{
		"--detail",
		"--scan",
		"--export",
	}

	info, err := common.RunCommand("grep", "/dev", "mdadm", args...)
	if err != nil {
		return nil, fmt.Errorf("error fetching RAIDed LSSDs: %v; err:%v", info, err)
	}

	if len(info) != 0 {
		infoList := strings.Split(strings.TrimSpace(string(info)), "\n")
		for _, ssd := range infoList {
			ssdInfo := strings.TrimSpace(ssd)
			klog.V(2).Infof("=========================== Got RAIDed SSD info %v ====================", ssdInfo)
			// SSD name comes after "=" on each output line (e.g. MD_DEVICE_dev_nvme3n1_DEV=/dev/nvme3n1)
			ssdName := strings.Split(ssdInfo, "=")[1]
			raidedLssdList = append(raidedLssdList, ssdName)
		}
	}

	klog.V(2).Infof("============================== Raided NVME list %v ==============================", raidedLssdList)

	return raidedLssdList, nil
}

func FetchAllLssds() ([]string, error) {
	diskList := []string{}

	info, err := common.RunCommand("" /* pipedCmd */, "" /* pipeCmdArg */, "lsblk", []string{"-o", "NAME,MODEL", "-p", "-d", "-n"}...)
	if err != nil {
		return nil, fmt.Errorf("errored while fetching NVME disks info: %v; err:%v", info, err)
	}
	infoList := strings.Split(strings.TrimSpace(string(info)), "\n")
	klog.Infof("============================== Got NVME disks %v ==============================", infoList)
	re, err := regexp.Compile("nvme_card([0-9]+)?$")
	if err != nil {
		klog.V(2).ErrorS(err, "Errored while compiling to check PD or LSSD")
	}
	for _, ssd := range infoList {
		klog.V(2).Infof("=========================== Checking for SSD %v ====================", ssd)
		ssd = strings.TrimSpace(ssd)
		if strings.HasPrefix(ssd, "/dev/nvme") {
			ssdDetails := strings.Split(ssd, " ")
			klog.V(2).Infof("=========================== Got SSD details %v ====================", ssdDetails)
			lssd := re.MatchString(ssdDetails[1])
			klog.Infof("=================== ssdDetails1 %v and compile string result %v", ssdDetails[1], lssd)
			if lssd {
				diskList = append(diskList, strings.TrimSpace(ssdDetails[0]))
			}
		}
	}

	klog.V(2).Infof("============================== NVME list %v ==============================", diskList)

	return diskList, nil
=======
func checkVgExists(volumeGroupName string) bool {
	args := []string{}
	info, err := common.RunCommand("" /* pipedCmd */, "" /* pipedCmdArg */, "vgscan", args...)
	if err != nil {
		klog.Errorf("vgscan error %v: %s", err, info)
		return false
	}
	// Check if the required volume group already exists
	return strings.Contains(string(info), volumeGroupName)
>>>>>>> 84fcb2be
}

func cleanupCache(volumeId string, nodeId string) error {

	volumeGroupName := getVolumeGroupName(nodeId)
	if !checkVgExists(volumeGroupName) {
		// If volume group doesn't exist then there's nothing to uncache
		return nil
	}
	mainLvName := getLvName(mainLvSuffix, volumeId)
	klog.V(2).Infof("============================== Deactivating volume %s/%s ==============================", volumeGroupName, mainLvName)
	args := []string{
		"-an",
		"/dev/" + volumeGroupName + "/" + mainLvName,
	}
	info, err := common.RunCommand("" /* pipedCmd */, "" /* pipedCmdArg */, "lvchange", args...)
	if err != nil {
		klog.Errorf("Errored while deactivating the disk  %v: %s", err, info)
	}
	args = []string{
		"--uncache",
		volumeGroupName + "/" + mainLvName,
		"-y",
	}
	info, err = common.RunCommand("" /* pipedCmd */, "" /* pipedCmdArg */, "lvconvert", args...)
	if err != nil {
		return fmt.Errorf("errored while uncaching the disk %w: %s", err, info)
	}
	return nil
}

func getVolumeGroupName(nodePath string) string {
	nodeSlice := strings.Split(nodePath, "/")
	nodeId := nodeSlice[len(nodeSlice)-1]
	nodeHash := common.ShortString(nodeId)
	return fmt.Sprintf("csi-vg-%s", nodeHash)
}

func getLvName(suffix string, volumeId string) string {
	pvcNameStringSlice := strings.Split(volumeId, "/")
	pvcName := pvcNameStringSlice[len(pvcNameStringSlice)-1]
	return fmt.Sprintf("%s-%s", suffix, pvcName)
}

func createVg(volumeGroupName string, devicePath string, raidedLocalSsds string) error {
	klog.V(2).Infof("============================== vgcreate ==============================")
	args := []string{
		"--zero",
		"y",
		volumeGroupName,
		raidedLocalSsds,
		"-v",
	}
	info, err := common.RunCommand("" /* pipedCmd */, "" /* pipedCmdArg */, "vgcreate", args...)
	if err != nil {
		klog.Errorf("vgcreate error %v: %s", err, info)
		return fmt.Errorf("vgcreate error %w: %s", err, info)
	}
	klog.Infof("Volume group creation succeeded for %v", volumeGroupName)

	klog.V(2).Infof("============================== vgscan after vgcreate ==============================")
	args = []string{}
	info, err = common.RunCommand("" /* pipedCmd */, "" /* pipedCmdArg */, "vgscan", args...)
	if err != nil {
		klog.Errorf("vgscan error %v: %s", err, info)
	} else {
		klog.V(2).Infof("============================== vgscan info %s  ==============================", info)
	}
	return nil
}

func reduceVolumeGroup(volumeGroupName string, force bool) {
	klog.V(2).Infof("============================== Cleanup VG %s ==============================", volumeGroupName)
	args := []string{
		"--removemissing",
		volumeGroupName,
	}
	if force {
		args = append(args, "--force")
	}
	info, err := common.RunCommand("" /* pipedCmd */, "" /* pipedCmdArg */, "vgreduce", args...)
	if err != nil {
		klog.Errorf("Errored while cleaning up volume group %v: %s", err, info)
	}
}

func RaidLocalSsds(availableLssds []string) error {
	args := []string{
		"--create",
		raidedLssdPrefix + raidedLocalSsdName,
		"-l" + raidMode,
		// Force RAIDing as sometime it might fail for caution if there is just 1 LSSD present as 1 LSSD need not be RAIDed
		"--force",
		"-n",
		strconv.Itoa(len(availableLssds)),
	}
	args = append(args, availableLssds...)
	info, err := common.RunCommand("" /* pipedCmd */, "" /* pipeCmdArg */, "mdadm", args...)
	if err != nil {
		return fmt.Errorf("errored while RAIDing LSSDs info: %v; err:%v", info, err)
	}
	// Validate if Raided successfully
	isAlreadyRaided, err := IsRaided()
	if err != nil {
		klog.V(2).Infof("============================== Errored while scanning for available raided LocalSSDs err:%v ==============================", err)
	}
	if !isAlreadyRaided {
		return fmt.Errorf("failed raiding, raided device not found on scanning")
	}

	raidedDataCacheCount, err := FetchRaidedLssdCountForDatacache()
	if err != nil {
		return err
	}
	if raidedDataCacheCount != len(availableLssds) {
		return fmt.Errorf("Local SSDs reserved do not match the requested count")
	}
	return nil
}

func IsRaided() (bool, error) {
	args := []string{
		"--detail",
		"--scan",
	}
	info, err := common.RunCommand("" /* pipedCmd */, "" /* pipeCmdArg */, "mdadm", args...)
	if err != nil {
		return false, fmt.Errorf("errored while scanning for raided LSSD %v: %s", err, info)
	}
	klog.V(2).Infof("============================== Got LSSDs %v ==============================", string(info))
	if info != nil && strings.Contains(string(info), raidedLocalSsdName) {
		return true, nil
	}
	return false, nil
}

func isCachingSetup(mainLvName string) (error, bool) {
	// Verify caching is setup for PD
	klog.V(2).Infof("============================== Verifying if caching is setup for %v ==============================", mainLvName)
	args := []string{
		"--select",
		"lv_name=" + mainLvName,
		"-o",
		"pool_lv",
	}
	poolName, err := common.RunCommand("" /* pipedCmd */, "" /* pipeCmdArg */, "lvs", args...)
	if err != nil {
		return fmt.Errorf("lvs error %w", err), false
	}
	if strings.Contains(string(poolName), "csi-fast") {
		return nil, true
	}
	return nil, false
}<|MERGE_RESOLUTION|>--- conflicted
+++ resolved
@@ -213,7 +213,6 @@
 	return mainDevicePath, nil
 }
 
-<<<<<<< HEAD
 func ValidateDataCacheConfig(dataCacheMode string, datacacheSize string, ctx context.Context, nodeName string) error {
 	if dataCacheMode != "" && datacacheSize != "" {
 		isAlreadyRaided, err := IsRaided()
@@ -334,7 +333,8 @@
 	klog.V(2).Infof("============================== NVME list %v ==============================", diskList)
 
 	return diskList, nil
-=======
+}
+
 func checkVgExists(volumeGroupName string) bool {
 	args := []string{}
 	info, err := common.RunCommand("" /* pipedCmd */, "" /* pipedCmdArg */, "vgscan", args...)
@@ -344,7 +344,6 @@
 	}
 	// Check if the required volume group already exists
 	return strings.Contains(string(info), volumeGroupName)
->>>>>>> 84fcb2be
 }
 
 func cleanupCache(volumeId string, nodeId string) error {
