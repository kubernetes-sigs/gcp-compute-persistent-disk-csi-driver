--- conflicted
+++ resolved
@@ -328,33 +328,9 @@
 	if err != nil {
 		return nil, status.Errorf(codes.InvalidArgument, "failed to extract parameters: %v", err.Error())
 	}
-<<<<<<< HEAD
-
-	// https://github.com/container-storage-interface/spec/blob/master/spec.md#createvolume
-	// mutable_parameters MUST take precedence over the values from parameters.
-	mutableParams := req.GetMutableParameters()
-	// If the disk type is pd-*, the IOPS and Throughput parameters are ignored.
-	if mutableParams != nil && !strings.HasPrefix(params.DiskType, "pd") {
-		p, err := common.ExtractModifyVolumeParameters(mutableParams)
-		if err != nil {
-			return nil, status.Errorf(codes.InvalidArgument, "Invalid mutable parameters: %v", err)
-		}
-		params.ProvisionedIOPSOnCreate = p.IOPS
-		params.ProvisionedThroughputOnCreate = p.Throughput
-	} else {
-		klog.V(4).Infof("Ignoring IOPS and throughput parameters for unsupported disk type %s", params.DiskType)
-	}
-
-	// Determine multiWriter
-	gceAPIVersion := gce.GCEAPIVersionV1
-	multiWriter, _ := getMultiWriterFromCapabilities(volumeCapabilities)
-	if multiWriter {
-		gceAPIVersion = gce.GCEAPIVersionBeta
-=======
 	// Validate multiwriter
 	if _, err := getMultiWriterFromCapabilities(volumeCapabilities); err != nil {
 		return nil, status.Errorf(codes.InvalidArgument, "VolumeCapabilities is invalid: %v", err.Error())
->>>>>>> 5362aaba
 	}
 
 	err = validateStoragePools(req, params, gceCS.CloudProvider.GetDefaultProject())
@@ -741,64 +717,6 @@
 }
 
 func (gceCS *GCEControllerServer) ControllerModifyVolume(ctx context.Context, req *csi.ControllerModifyVolumeRequest) (*csi.ControllerModifyVolumeResponse, error) {
-	var err error
-
-	volumeID := req.GetVolumeId()
-	klog.V(4).Infof("Modifying Volume ID: %s", volumeID)
-
-	if volumeID == "" {
-		return nil, status.Error(codes.InvalidArgument, "volume ID must be provided")
-	}
-
-	diskType := metrics.DefaultDiskTypeForMetric
-	enableConfidentialCompute := metrics.DefaultEnableConfidentialCompute
-	enableStoragePools := metrics.DefaultEnableStoragePools
-
-	defer func() {
-		gceCS.Metrics.RecordOperationErrorMetrics("ModifyVolume", err, diskType, enableConfidentialCompute, enableStoragePools)
-	}()
-
-	project, volKey, err := common.VolumeIDToKey(volumeID)
-
-	if err != nil {
-		return nil, status.Errorf(codes.InvalidArgument, "volume ID is invalid: %v", err.Error())
-	}
-
-	volumeModifyParams, err := common.ExtractModifyVolumeParameters(req.GetMutableParameters())
-	if err != nil {
-		klog.Errorf("Failed to extract parameters for volume %s: %v", volumeID, err)
-		return nil, status.Errorf(codes.InvalidArgument, "Invalid parameters: %v", err)
-	}
-	klog.V(4).Infof("Modify Volume Parameters for %s: %v", volumeID, volumeModifyParams)
-
-	existingDisk, err := gceCS.CloudProvider.GetDisk(ctx, project, volKey, gce.GCEAPIVersionBeta)
-
-	if err != nil {
-		return nil, status.Errorf(codes.NotFound, "failed to get volume: %v", err)
-	}
-
-	if existingDisk == nil || existingDisk.GetSelfLink() == "" {
-
-		return nil, status.Errorf(codes.Internal, "failed to get volume : %s", volumeID)
-	}
-	diskType = existingDisk.GetPDType()
-	// TODO : not sure how this metric should be reported
-	if existingDisk.GetEnableStoragePools() {
-		enableStoragePools = "enabled"
-	} else {
-		enableStoragePools = "disabled"
-	}
-
-	err = gceCS.CloudProvider.UpdateDisk(ctx, project, volKey, existingDisk, volumeModifyParams)
-	if err != nil {
-		klog.Errorf("Failed to modify volume %s: %v", volumeID, err)
-		return nil, status.Errorf(codes.Internal, "Failed to modify volume %s: %v", volumeID, err)
-	}
-
-	return &csi.ControllerModifyVolumeResponse{}, nil
-}
-
-func (gceCS *GCEControllerServer) DeleteVolume(ctx context.Context, req *csi.DeleteVolumeRequest) (*csi.DeleteVolumeResponse, error) {
 	var err error
 	// Validate arguments
 	volumeID := req.GetVolumeId()
