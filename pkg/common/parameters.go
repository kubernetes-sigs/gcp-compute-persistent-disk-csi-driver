/*
Copyright 2020 The Kubernetes Authors.

Licensed under the Apache License, Version 2.0 (the "License");
you may not use this file except in compliance with the License.
You may obtain a copy of the License at

    http://www.apache.org/licenses/LICENSE-2.0

Unless required by applicable law or agreed to in writing, software
distributed under the License is distributed on an "AS IS" BASIS,
WITHOUT WARRANTIES OR CONDITIONS OF ANY KIND, either express or implied.
See the License for the specific language governing permissions and
limitations under the License.
*/

package common

import (
	"fmt"
	"strings"
)

const (
	// Parameters for StorageClass
	ParameterKeyType                          = "type"
	ParameterKeyReplicationType               = "replication-type"
	ParameterKeyDiskEncryptionKmsKey          = "disk-encryption-kms-key"
	ParameterKeyLabels                        = "labels"
	ParameterKeyProvisionedIOPSOnCreate       = "provisioned-iops-on-create"
	ParameterKeyProvisionedThroughputOnCreate = "provisioned-throughput-on-create"
	ParameterAvailabilityClass                = "availability-class"
	ParameterKeyEnableConfidentialCompute     = "enable-confidential-storage"
	ParameterKeyStoragePools                  = "storage-pools"
	ParameterKeyResourceTags                  = "resource-tags"
	ParameterKeyEnableMultiZoneProvisioning   = "enable-multi-zone-provisioning"

	// Parameters for VolumeSnapshotClass
	ParameterKeyStorageLocations = "storage-locations"
	ParameterKeySnapshotType     = "snapshot-type"
	ParameterKeyImageFamily      = "image-family"
	DiskSnapshotType             = "snapshots"
	DiskImageType                = "images"
	replicationTypeNone          = "none"

	// Parameters for AvailabilityClass
	ParameterNoAvailabilityClass       = "none"
	ParameterRegionalHardFailoverClass = "regional-hard-failover"

	// Keys for PV and PVC parameters as reported by external-provisioner
	ParameterKeyPVCName      = "csi.storage.k8s.io/pvc/name"
	ParameterKeyPVCNamespace = "csi.storage.k8s.io/pvc/namespace"
	ParameterKeyPVName       = "csi.storage.k8s.io/pv/name"

	// Keys for tags to put in the provisioned disk description
	tagKeyCreatedForClaimNamespace = "kubernetes.io/created-for/pvc/namespace"
	tagKeyCreatedForClaimName      = "kubernetes.io/created-for/pvc/name"
	tagKeyCreatedForVolumeName     = "kubernetes.io/created-for/pv/name"
	tagKeyCreatedBy                = "storage.gke.io/created-by"

	// Keys for Snapshot and SnapshotContent parameters as reported by external-snapshotter
	ParameterKeyVolumeSnapshotName        = "csi.storage.k8s.io/volumesnapshot/name"
	ParameterKeyVolumeSnapshotNamespace   = "csi.storage.k8s.io/volumesnapshot/namespace"
	ParameterKeyVolumeSnapshotContentName = "csi.storage.k8s.io/volumesnapshotcontent/name"

	// Keys for tags to put in the provisioned snapshot description
	tagKeyCreatedForSnapshotName        = "kubernetes.io/created-for/volumesnapshot/name"
	tagKeyCreatedForSnapshotNamespace   = "kubernetes.io/created-for/volumesnapshot/namespace"
	tagKeyCreatedForSnapshotContentName = "kubernetes.io/created-for/volumesnapshotcontent/name"
)

// DiskParameters contains normalized and defaulted disk parameters
type DiskParameters struct {
	// Values: pd-standard, pd-balanced, pd-ssd, or any other PD disk type. Not validated.
	// Default: pd-standard
	DiskType string
	// Values: "none", regional-pd
	// Default: "none"
	ReplicationType string
	// Values: {string}
	// Default: ""
	DiskEncryptionKMSKey string
	// Values: {map[string]string}
	// Default: ""
	Tags map[string]string
	// Values: {map[string]string}
	// Default: ""
	Labels map[string]string
	// Values: {int64}
	// Default: none
	ProvisionedIOPSOnCreate int64
	// Values: {int64}
	// Default: none
	ProvisionedThroughputOnCreate int64
	// Values: {bool}
	// Default: false
	EnableConfidentialCompute bool
	// Default: false
	ForceAttach bool
	// Values: {[]string}
	// Default: ""
	StoragePools []StoragePool
	// Values: {map[string]string}
	// Default: ""
	ResourceTags map[string]string
	// Values: {bool}
	// Default: false
	MultiZoneProvisioning bool
}

// SnapshotParameters contains normalized and defaulted parameters for snapshots
type SnapshotParameters struct {
	StorageLocations []string
	SnapshotType     string
	ImageFamily      string
	Tags             map[string]string
	Labels           map[string]string
	ResourceTags     map[string]string
}

type StoragePool struct {
	Project      string
	Zone         string
	Name         string
	ResourceName string
}

<<<<<<< HEAD
type ModifyVolumeParameters struct {
	IOPS       int64
	Throughput int64
=======
type ParameterProcessor struct {
	DriverName         string
	EnableStoragePools bool
	EnableMultiZone    bool
>>>>>>> 5362aaba
}

// ExtractAndDefaultParameters will take the relevant parameters from a map and
// put them into a well defined struct making sure to default unspecified fields.
// extraVolumeLabels are added as labels; if there are also labels specified in
// parameters, any matching extraVolumeLabels will be overridden.
func (pp *ParameterProcessor) ExtractAndDefaultParameters(parameters map[string]string, extraVolumeLabels map[string]string, extraTags map[string]string) (DiskParameters, error) {
	p := DiskParameters{
		DiskType:             "pd-standard",           // Default
		ReplicationType:      replicationTypeNone,     // Default
		DiskEncryptionKMSKey: "",                      // Default
		Tags:                 make(map[string]string), // Default
		Labels:               make(map[string]string), // Default
		ResourceTags:         make(map[string]string), // Default
	}

	for k, v := range extraVolumeLabels {
		p.Labels[k] = v
	}

	for k, v := range extraTags {
		p.ResourceTags[k] = v
	}

	for k, v := range parameters {
		if k == "csiProvisionerSecretName" || k == "csiProvisionerSecretNamespace" {
			// These are hardcoded secrets keys required to function but not needed by GCE PD
			continue
		}
		switch strings.ToLower(k) {
		case ParameterKeyType:
			if v != "" {
				p.DiskType = strings.ToLower(v)
			}
		case ParameterKeyReplicationType:
			if v != "" {
				p.ReplicationType = strings.ToLower(v)
			}
		case ParameterKeyDiskEncryptionKmsKey:
			// Resource names (e.g. "keyRings", "cryptoKeys", etc.) are case sensitive, so do not change case
			p.DiskEncryptionKMSKey = v
		case ParameterKeyPVCName:
			p.Tags[tagKeyCreatedForClaimName] = v
		case ParameterKeyPVCNamespace:
			p.Tags[tagKeyCreatedForClaimNamespace] = v
		case ParameterKeyPVName:
			p.Tags[tagKeyCreatedForVolumeName] = v
		case ParameterKeyLabels:
			paramLabels, err := ConvertLabelsStringToMap(v)
			if err != nil {
				return p, fmt.Errorf("parameters contain invalid labels parameter: %w", err)
			}
			// Override any existing labels with those from this parameter.
			for labelKey, labelValue := range paramLabels {
				p.Labels[labelKey] = labelValue
			}
		case ParameterKeyProvisionedIOPSOnCreate:
			paramProvisionedIOPSOnCreate, err := ConvertStringToInt64(v)
			if err != nil {
				return p, fmt.Errorf("parameters contain invalid provisionedIOPSOnCreate parameter: %w", err)
			}
			p.ProvisionedIOPSOnCreate = paramProvisionedIOPSOnCreate
		case ParameterKeyProvisionedThroughputOnCreate:
			paramProvisionedThroughputOnCreate, err := ConvertMiStringToInt64(v)
			if err != nil {
				return p, fmt.Errorf("parameters contain invalid provisionedThroughputOnCreate parameter: %w", err)
			}
			p.ProvisionedThroughputOnCreate = paramProvisionedThroughputOnCreate
		case ParameterAvailabilityClass:
			paramAvailabilityClass, err := ConvertStringToAvailabilityClass(v)
			if err != nil {
				return p, fmt.Errorf("parameters contain invalid availability class parameter: %w", err)
			}
			if paramAvailabilityClass == ParameterRegionalHardFailoverClass {
				p.ForceAttach = true
			}
		case ParameterKeyEnableConfidentialCompute:
			paramEnableConfidentialCompute, err := ConvertStringToBool(v)
			if err != nil {
				return p, fmt.Errorf("parameters contain invalid value for enable-confidential-storage parameter: %w", err)
			}

			if paramEnableConfidentialCompute {
				// DiskEncryptionKmsKey is needed to enable confidentialStorage
				if val, ok := parameters[ParameterKeyDiskEncryptionKmsKey]; !ok || !isValidDiskEncryptionKmsKey(val) {
					return p, fmt.Errorf("Valid %v is required to enable ConfidentialStorage", ParameterKeyDiskEncryptionKmsKey)
				}
			}

			p.EnableConfidentialCompute = paramEnableConfidentialCompute
		case ParameterKeyStoragePools:
			if !pp.EnableStoragePools {
				return p, fmt.Errorf("parameters contains invalid option %q", ParameterKeyStoragePools)
			}
			storagePools, err := ParseStoragePools(v)
			if err != nil {
				return p, fmt.Errorf("parameters contains invalid value for %s parameter %q: %w", ParameterKeyStoragePools, v, err)
			}
			p.StoragePools = storagePools
		case ParameterKeyResourceTags:
			if err := extractResourceTagsParameter(v, p.ResourceTags); err != nil {
				return p, err
			}
		case ParameterKeyEnableMultiZoneProvisioning:
			if !pp.EnableMultiZone {
				return p, fmt.Errorf("parameters contains invalid option %q", ParameterKeyEnableMultiZoneProvisioning)
			}
			paramEnableMultiZoneProvisioning, err := ConvertStringToBool(v)
			if err != nil {
				return p, fmt.Errorf("parameters contain invalid value for %s parameter: %w", ParameterKeyEnableMultiZoneProvisioning, err)
			}

			p.MultiZoneProvisioning = paramEnableMultiZoneProvisioning
			if paramEnableMultiZoneProvisioning {
				p.Labels[MultiZoneLabel] = "true"
			}
		default:
			return p, fmt.Errorf("parameters contains invalid option %q", k)
		}
	}
	if len(p.Tags) > 0 {
		p.Tags[tagKeyCreatedBy] = pp.DriverName
	}
	return p, nil
}

func ExtractAndDefaultSnapshotParameters(parameters map[string]string, driverName string, extraTags map[string]string) (SnapshotParameters, error) {
	p := SnapshotParameters{
		StorageLocations: []string{},
		SnapshotType:     DiskSnapshotType,
		Tags:             make(map[string]string), // Default
		Labels:           make(map[string]string), // Default
		ResourceTags:     make(map[string]string), // Default
	}

	for k, v := range extraTags {
		p.ResourceTags[k] = v
	}

	for k, v := range parameters {
		switch strings.ToLower(k) {
		case ParameterKeyStorageLocations:
			normalizedStorageLocations, err := ProcessStorageLocations(v)
			if err != nil {
				return p, err
			}
			p.StorageLocations = normalizedStorageLocations
		case ParameterKeySnapshotType:
			err := ValidateSnapshotType(v)
			if err != nil {
				return p, err
			}
			p.SnapshotType = v
		case ParameterKeyImageFamily:
			p.ImageFamily = v
		case ParameterKeyVolumeSnapshotName:
			p.Tags[tagKeyCreatedForSnapshotName] = v
		case ParameterKeyVolumeSnapshotNamespace:
			p.Tags[tagKeyCreatedForSnapshotNamespace] = v
		case ParameterKeyVolumeSnapshotContentName:
			p.Tags[tagKeyCreatedForSnapshotContentName] = v
		case ParameterKeyLabels:
			paramLabels, err := ConvertLabelsStringToMap(v)
			if err != nil {
				return p, fmt.Errorf("parameters contain invalid labels parameter: %w", err)
			}
			// Override any existing labels with those from this parameter.
			for labelKey, labelValue := range paramLabels {
				p.Labels[labelKey] = labelValue
			}
		case ParameterKeyResourceTags:
			if err := extractResourceTagsParameter(v, p.ResourceTags); err != nil {
				return p, err
			}
		default:
			return p, fmt.Errorf("parameters contains invalid option %q", k)
		}
	}
	if len(p.Tags) > 0 {
		p.Tags[tagKeyCreatedBy] = driverName
	}
	return p, nil
}

func extractResourceTagsParameter(tagsString string, resourceTags map[string]string) error {
	paramResourceTags, err := ConvertTagsStringToMap(tagsString)
	if err != nil {
		return fmt.Errorf("parameters contain invalid %s parameter: %w", ParameterKeyResourceTags, err)
	}
	// Override any existing resource tags with those from this parameter.
	for tagParentIDKey, tagValue := range paramResourceTags {
		resourceTags[tagParentIDKey] = tagValue
	}
	return nil
}

func ExtractModifyVolumeParameters(parameters map[string]string) (ModifyVolumeParameters, error) {

	modifyVolumeParams := ModifyVolumeParameters{}

	for key, value := range parameters {
		switch strings.ToLower(key) {
		case "iops":
			iops, err := ConvertStringToInt64(value)
			if err != nil {
				return ModifyVolumeParameters{}, fmt.Errorf("parameters contain invalid iops parameter: %w", err)
			}
			modifyVolumeParams.IOPS = iops
		case "throughput":
			throughput, err := ConvertStringToInt64(value)
			if err != nil {
				return ModifyVolumeParameters{}, fmt.Errorf("parameters contain invalid throughput parameter: %w", err)
			}
			modifyVolumeParams.Throughput = throughput
		}
	}
	return modifyVolumeParams, nil
}<|MERGE_RESOLUTION|>--- conflicted
+++ resolved
@@ -125,16 +125,15 @@
 	ResourceName string
 }
 
-<<<<<<< HEAD
 type ModifyVolumeParameters struct {
 	IOPS       int64
 	Throughput int64
-=======
+}
+
 type ParameterProcessor struct {
 	DriverName         string
 	EnableStoragePools bool
 	EnableMultiZone    bool
->>>>>>> 5362aaba
 }
 
 // ExtractAndDefaultParameters will take the relevant parameters from a map and
