--- conflicted
+++ resolved
@@ -37,16 +37,10 @@
 	ParameterKeyStoragePools                  = "storage-pools"
 
 	// Parameters for Data Cache
-<<<<<<< HEAD
 	ParameterKeyDataCacheSize               = "data-cache-size"
 	ParameterKeyDataCacheMode               = "data-cache-mode"
 	ParameterKeyResourceTags                = "resource-tags"
 	ParameterKeyEnableMultiZoneProvisioning = "enable-multi-zone-provisioning"
-=======
-	ParameterKeyDataCacheSize = "data-cache-size"
-	ParameterKeyDataCacheMode = "data-cache-mode"
-	ParameterKeyResourceTags  = "resource-tags"
->>>>>>> 37c64333
 
 	// Parameters for VolumeSnapshotClass
 	ParameterKeyStorageLocations = "storage-locations"
@@ -162,11 +156,8 @@
 // put them into a well defined struct making sure to default unspecified fields.
 // extraVolumeLabels are added as labels; if there are also labels specified in
 // parameters, any matching extraVolumeLabels will be overridden.
-<<<<<<< HEAD
 func (pp *ParameterProcessor) ExtractAndDefaultParameters(parameters map[string]string, extraVolumeLabels map[string]string, enableDataCache bool, extraTags map[string]string) (DiskParameters, DataCacheParameters, error) {
-=======
-func ExtractAndDefaultParameters(parameters map[string]string, driverName string, extraVolumeLabels map[string]string, enableStoragePools bool, enableDataCache bool, extraTags map[string]string) (DiskParameters, DataCacheParameters, error) {
->>>>>>> 37c64333
+
 	p := DiskParameters{
 		DiskType:             "pd-standard",           // Default
 		ReplicationType:      replicationTypeNone,     // Default
@@ -232,12 +223,9 @@
 			paramProvisionedThroughputOnCreate, err := ConvertMiStringToInt64(v)
 			if err != nil {
 				return p, d, fmt.Errorf("parameters contain invalid provisionedThroughputOnCreate parameter: %w", err)
-<<<<<<< HEAD
 			}
 			if paramProvisionedThroughputOnCreate < 0 {
 				return p, d, fmt.Errorf("parameter provisionedThroughputOnCreate cannot be negative")
-=======
->>>>>>> 37c64333
 			}
 			p.ProvisionedThroughputOnCreate = paramProvisionedThroughputOnCreate
 		case ParameterAvailabilityClass:
@@ -263,20 +251,12 @@
 
 			p.EnableConfidentialCompute = paramEnableConfidentialCompute
 		case ParameterKeyStoragePools:
-<<<<<<< HEAD
 			if !pp.EnableStoragePools {
-=======
-			if !enableStoragePools {
->>>>>>> 37c64333
 				return p, d, fmt.Errorf("parameters contains invalid option %q", ParameterKeyStoragePools)
 			}
 			storagePools, err := ParseStoragePools(v)
 			if err != nil {
-<<<<<<< HEAD
 				return p, d, fmt.Errorf("parameters contains invalid value for %s parameter %q: %w", ParameterKeyStoragePools, v, err)
-=======
-				return p, d, fmt.Errorf("parameters contain invalid value for %s parameter: %w", ParameterKeyStoragePools, err)
->>>>>>> 37c64333
 			}
 			p.StoragePools = storagePools
 		case ParameterKeyDataCacheSize:
@@ -303,7 +283,6 @@
 		case ParameterKeyResourceTags:
 			if err := extractResourceTagsParameter(v, p.ResourceTags); err != nil {
 				return p, d, err
-<<<<<<< HEAD
 			}
 		case ParameterKeyEnableMultiZoneProvisioning:
 			if !pp.EnableMultiZone {
@@ -317,8 +296,6 @@
 			p.MultiZoneProvisioning = paramEnableMultiZoneProvisioning
 			if paramEnableMultiZoneProvisioning {
 				p.Labels[MultiZoneLabel] = "true"
-=======
->>>>>>> 37c64333
 			}
 		default:
 			return p, d, fmt.Errorf("parameters contains invalid option %q", k)
