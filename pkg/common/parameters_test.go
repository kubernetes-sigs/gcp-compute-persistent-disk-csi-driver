/*
Copyright 2020 The Kubernetes Authors.

Licensed under the Apache License, Version 2.0 (the "License");
you may not use this file except in compliance with the License.
You may obtain a copy of the License at

    http://www.apache.org/licenses/LICENSE-2.0

Unless required by applicable law or agreed to in writing, software
distributed under the License is distributed on an "AS IS" BASIS,
WITHOUT WARRANTIES OR CONDITIONS OF ANY KIND, either express or implied.
See the License for the specific language governing permissions and
limitations under the License.
*/

package common

import (
	"reflect"
	"testing"

	"github.com/google/go-cmp/cmp"
)

func TestExtractAndDefaultParameters(t *testing.T) {
	tests := []struct {
		name                  string
		parameters            map[string]string
		labels                map[string]string
		enableStoragePools    bool
		enableDataCache       bool
<<<<<<< HEAD
		enableMultiZone       bool
=======
>>>>>>> 37c64333
		extraTags             map[string]string
		expectParams          DiskParameters
		expectDataCacheParams DataCacheParameters
		expectErr             bool
	}{
		{
			name:       "defaults",
			parameters: map[string]string{},
			labels:     map[string]string{},
			expectParams: DiskParameters{
				DiskType:             "pd-standard",
				ReplicationType:      "none",
				DiskEncryptionKMSKey: "",
				Tags:                 map[string]string{},
				Labels:               map[string]string{},
				ResourceTags:         map[string]string{},
			},
		},
		{
			name:       "specified empties",
			parameters: map[string]string{ParameterKeyType: "", ParameterKeyReplicationType: "", ParameterKeyDiskEncryptionKmsKey: "", ParameterKeyLabels: "", ParameterKeyResourceTags: ""},
			labels:     map[string]string{},
			expectParams: DiskParameters{
				DiskType:             "pd-standard",
				ReplicationType:      "none",
				DiskEncryptionKMSKey: "",
				Tags:                 map[string]string{},
				Labels:               map[string]string{},
				ResourceTags:         map[string]string{},
			},
		},
		{
			name:       "random keys",
			parameters: map[string]string{ParameterKeyType: "", "foo": "", ParameterKeyDiskEncryptionKmsKey: "", ParameterKeyLabels: ""},
			labels:     map[string]string{},
			expectErr:  true,
		},
		{
			name:       "values from parameters",
			parameters: map[string]string{ParameterKeyType: "pd-ssd", ParameterKeyReplicationType: "regional-pd", ParameterKeyDiskEncryptionKmsKey: "foo/key", ParameterKeyLabels: "key1=value1,key2=value2", ParameterKeyResourceTags: "parent1/key1/value1,parent2/key2/value2"},
			labels:     map[string]string{},
			expectParams: DiskParameters{
				DiskType:             "pd-ssd",
				ReplicationType:      "regional-pd",
				DiskEncryptionKMSKey: "foo/key",
				Tags:                 map[string]string{},
				Labels: map[string]string{
					"key1": "value1",
					"key2": "value2",
				},
				ResourceTags: map[string]string{
					"parent1/key1": "value1",
					"parent2/key2": "value2",
				},
			},
		},
		{
			name:       "values from parameters, checking pd-extreme",
			parameters: map[string]string{ParameterKeyType: "pd-extreme", ParameterKeyReplicationType: "none", ParameterKeyDiskEncryptionKmsKey: "foo/key", ParameterKeyLabels: "key1=value1,key2=value2", ParameterKeyResourceTags: "parent1/key1/value1,parent2/key2/value2", ParameterKeyProvisionedIOPSOnCreate: "10k"},
			labels:     map[string]string{},
			expectParams: DiskParameters{
				DiskType:             "pd-extreme",
				ReplicationType:      "none",
				DiskEncryptionKMSKey: "foo/key",
				Tags:                 map[string]string{},
				Labels: map[string]string{
					"key1": "value1",
					"key2": "value2",
				},
				ResourceTags: map[string]string{
					"parent1/key1": "value1",
					"parent2/key2": "value2",
				},
				ProvisionedIOPSOnCreate: 10000,
			},
		},
		{
			name:       "values from parameters, checking hyperdisk-throughput",
			parameters: map[string]string{ParameterKeyType: "hyperdisk-throughput", ParameterKeyReplicationType: "none", ParameterKeyDiskEncryptionKmsKey: "foo/key", ParameterKeyLabels: "key1=value1,key2=value2", ParameterKeyResourceTags: "parent1/key1/value1,parent2/key2/value2", ParameterKeyProvisionedThroughputOnCreate: "1000Mi"},
			labels:     map[string]string{},
			expectParams: DiskParameters{
				DiskType:             "hyperdisk-throughput",
				ReplicationType:      "none",
				DiskEncryptionKMSKey: "foo/key",
				Tags:                 map[string]string{},
				Labels: map[string]string{
					"key1": "value1",
					"key2": "value2",
				},
				ResourceTags: map[string]string{
					"parent1/key1": "value1",
					"parent2/key2": "value2",
				},
				ProvisionedThroughputOnCreate: 1000,
			},
		},
		{
			name:       "values from parameters, checking balanced pd",
			parameters: map[string]string{ParameterKeyType: "pd-balanced", ParameterKeyReplicationType: "regional-pd", ParameterKeyDiskEncryptionKmsKey: "foo/key"},
			labels:     map[string]string{},
			expectParams: DiskParameters{
				DiskType:             "pd-balanced",
				ReplicationType:      "regional-pd",
				DiskEncryptionKMSKey: "foo/key",
				Tags:                 map[string]string{},
				Labels:               map[string]string{},
				ResourceTags:         map[string]string{},
			},
		},
		{
			name:       "partial spec",
			parameters: map[string]string{ParameterKeyDiskEncryptionKmsKey: "foo/key"},
			labels:     map[string]string{},
			expectParams: DiskParameters{
				DiskType:             "pd-standard",
				ReplicationType:      "none",
				DiskEncryptionKMSKey: "foo/key",
				Tags:                 map[string]string{},
				Labels:               map[string]string{},
				ResourceTags:         map[string]string{},
			},
		},
		{
			name:       "tags",
			parameters: map[string]string{ParameterKeyPVCName: "testPVCName", ParameterKeyPVCNamespace: "testPVCNamespace", ParameterKeyPVName: "testPVName"},
			labels:     map[string]string{},
			expectParams: DiskParameters{
				DiskType:             "pd-standard",
				ReplicationType:      "none",
				DiskEncryptionKMSKey: "",
				Tags:                 map[string]string{tagKeyCreatedForClaimName: "testPVCName", tagKeyCreatedForClaimNamespace: "testPVCNamespace", tagKeyCreatedForVolumeName: "testPVName", tagKeyCreatedBy: "testDriver"},
				Labels:               map[string]string{},
				ResourceTags:         map[string]string{},
			},
		},
		{
			name:       "extra labels",
			parameters: map[string]string{},
			labels:     map[string]string{"label-1": "label-value-1", "label-2": "label-value-2"},
			expectParams: DiskParameters{
				DiskType:             "pd-standard",
				ReplicationType:      "none",
				DiskEncryptionKMSKey: "",
				Tags:                 map[string]string{},
				Labels:               map[string]string{"label-1": "label-value-1", "label-2": "label-value-2"},
				ResourceTags:         map[string]string{},
			},
		},
		{
			name:       "parameter and extra labels",
			parameters: map[string]string{ParameterKeyLabels: "key1=value1,key2=value2"},
			labels:     map[string]string{"label-1": "label-value-1", "label-2": "label-value-2"},
			expectParams: DiskParameters{
				DiskType:             "pd-standard",
				ReplicationType:      "none",
				DiskEncryptionKMSKey: "",
				Tags:                 map[string]string{},
				Labels:               map[string]string{"key1": "value1", "key2": "value2", "label-1": "label-value-1", "label-2": "label-value-2"},
				ResourceTags:         map[string]string{},
			},
		},
		{
			name:       "parameter and extra labels, overlapping",
			parameters: map[string]string{ParameterKeyLabels: "label-1=value-a,key1=value1"},
			labels:     map[string]string{"label-1": "label-value-1", "label-2": "label-value-2"},
			expectParams: DiskParameters{
				DiskType:             "pd-standard",
				ReplicationType:      "none",
				DiskEncryptionKMSKey: "",
				Tags:                 map[string]string{},
				Labels:               map[string]string{"key1": "value1", "label-1": "value-a", "label-2": "label-value-2"},
				ResourceTags:         map[string]string{},
			},
		},
		{
			name:       "extra tags",
			parameters: map[string]string{},
			extraTags:  map[string]string{"parent1/key1": "value1", "parent2/key2": "value2"},
			expectParams: DiskParameters{
				DiskType:             "pd-standard",
				ReplicationType:      "none",
				DiskEncryptionKMSKey: "",
				Tags:                 map[string]string{},
				Labels:               map[string]string{},
				ResourceTags: map[string]string{
					"parent1/key1": "value1",
					"parent2/key2": "value2",
				},
			},
		},
		{
			name:       "resource-tags parameter and extra tags",
			parameters: map[string]string{ParameterKeyResourceTags: "parent3/key3/value3"},
			extraTags:  map[string]string{"parent1/key1": "value1", "parent2/key2": "value2"},
			expectParams: DiskParameters{
				DiskType:             "pd-standard",
				ReplicationType:      "none",
				DiskEncryptionKMSKey: "",
				Tags:                 map[string]string{},
				Labels:               map[string]string{},
				ResourceTags: map[string]string{
					"parent1/key1": "value1",
					"parent2/key2": "value2",
					"parent3/key3": "value3",
				},
			},
		},
		{
			name:       "resource-tags parameter and extra labels, overlapping",
			parameters: map[string]string{ParameterKeyResourceTags: "parent1/key1/value-a"},
			extraTags:  map[string]string{"parent1/key1": "value-b", "parent2/key2": "value2"},
			expectParams: DiskParameters{
				DiskType:             "pd-standard",
				ReplicationType:      "none",
				DiskEncryptionKMSKey: "",
				Tags:                 map[string]string{},
				Labels:               map[string]string{},
				ResourceTags: map[string]string{
					"parent1/key1": "value-a",
					"parent2/key2": "value2",
				},
			},
		},
		{
			name:       "availability class parameters",
			parameters: map[string]string{ParameterAvailabilityClass: ParameterRegionalHardFailoverClass},
			expectParams: DiskParameters{
				DiskType:        "pd-standard",
				ReplicationType: "none",
				ForceAttach:     true,
				Tags:            map[string]string{},
				Labels:          map[string]string{},
				ResourceTags:    map[string]string{},
			},
		},
		{
			name:       "no force attach parameters",
			parameters: map[string]string{ParameterAvailabilityClass: ParameterNoAvailabilityClass},
			expectParams: DiskParameters{
				DiskType:        "pd-standard",
				ReplicationType: "none",
				Tags:            map[string]string{},
				Labels:          map[string]string{},
				ResourceTags:    map[string]string{},
			},
		},
		{
			name:               "storage pool parameters",
			enableStoragePools: true,
			parameters:         map[string]string{ParameterKeyType: "hyperdisk-balanced", ParameterKeyStoragePools: "projects/my-project/zones/us-central1-a/storagePools/storagePool-1,projects/my-project/zones/us-central1-b/storagePools/storagePool-2"},
			labels:             map[string]string{},
			expectParams: DiskParameters{
				DiskType:        "hyperdisk-balanced",
				ReplicationType: "none",
				Tags:            map[string]string{},
				Labels:          map[string]string{},
				ResourceTags:    map[string]string{},
				StoragePools: []StoragePool{
					{
						Project:      "my-project",
						Zone:         "us-central1-a",
						Name:         "storagePool-1",
						ResourceName: "projects/my-project/zones/us-central1-a/storagePools/storagePool-1",
					},
					{
						Project:      "my-project",
						Zone:         "us-central1-b",
						Name:         "storagePool-2",
						ResourceName: "projects/my-project/zones/us-central1-b/storagePools/storagePool-2",
					},
				},
			},
		},
		{
			name:               "invalid storage pool parameters, starts with /projects instead of projects",
			enableStoragePools: true,
			parameters:         map[string]string{ParameterKeyType: "hyperdisk-balanced", ParameterKeyStoragePools: "/projects/my-project/zones/us-central1-a/storagePools/storagePool-1"},
			labels:             map[string]string{},
			expectErr:          true,
		},
		{
			name:               "invalid storage pool parameters, missing projects",
			enableStoragePools: true,
			parameters:         map[string]string{ParameterKeyType: "hyperdisk-balanced", ParameterKeyStoragePools: "zones/us-central1-a/storagePools/storagePool-1"},
			labels:             map[string]string{},
			expectErr:          true,
		},
		{
			name:               "invalid storage pool parameters, missing zones",
			enableStoragePools: true,
			parameters:         map[string]string{ParameterKeyType: "hyperdisk-balanced", ParameterKeyStoragePools: "projects/my-project/storagePools/storagePool-1"},
			labels:             map[string]string{},
			expectErr:          true,
		},
		{
			name:               "invalid storage pool parameters, duplicate projects",
			enableStoragePools: true,
			parameters:         map[string]string{ParameterKeyType: "hyperdisk-balanced", ParameterKeyStoragePools: "projects/my-project/projects/my-project/storagePools/storagePool-1"},
			labels:             map[string]string{},
			expectErr:          true,
		},
		{
			name:               "invalid storage pool parameters, duplicate zones",
			enableStoragePools: true,
			parameters:         map[string]string{ParameterKeyType: "hyperdisk-balanced", ParameterKeyStoragePools: "zones/us-central1-a/zones/us-central1-a/storagePools/storagePool-1"},
			labels:             map[string]string{},
			expectErr:          true,
		},
		{
			name:               "invalid storage pool parameters, duplicate storagePools",
			enableStoragePools: true,
			parameters:         map[string]string{ParameterKeyType: "hyperdisk-balanced", ParameterKeyStoragePools: "projects/my-project/storagePools/us-central1-a/storagePools/storagePool-1"},
			labels:             map[string]string{},
			expectErr:          true,
		},
		{
			name:               "invalid storage pool parameters, negative ProvisionedThroughputOnCreate",
			enableStoragePools: true,
			parameters:         map[string]string{ParameterKeyType: "hyperdisk-throughput", ParameterKeyReplicationType: "none", ParameterKeyDiskEncryptionKmsKey: "foo/key", ParameterKeyLabels: "key1=value1,key2=value2", ParameterKeyResourceTags: "parent1/key1/value1,parent2/key2/value2", ParameterKeyProvisionedThroughputOnCreate: "-50Mi"},
			labels:             map[string]string{},
			expectErr:          true,
		},
		{
			name:               "storage pool parameters, enableStoragePools is false",
			enableStoragePools: false,
			parameters:         map[string]string{ParameterKeyType: "hyperdisk-balanced", ParameterKeyStoragePools: "projects/my-project/zones/us-central1-a/storagePools/storagePool-1,projects/my-project/zones/us-central1-b/storagePools/storagePool-2"},
			labels:             map[string]string{},
			expectErr:          true,
		},
		{
			name:            "data cache parameters - set default cache mode",
			enableDataCache: true,
			parameters:      map[string]string{ParameterKeyType: "pd-balanced", ParameterKeyReplicationType: "none", ParameterKeyDiskEncryptionKmsKey: "foo/key", ParameterKeyLabels: "key1=value1,key2=value2", ParameterKeyDataCacheSize: "1234Gi"},
			labels:          map[string]string{},
			expectParams: DiskParameters{
				DiskType:             "pd-balanced",
				ReplicationType:      "none",
				DiskEncryptionKMSKey: "foo/key",
				Tags:                 map[string]string{},
				Labels: map[string]string{
					"key1": "value1",
					"key2": "value2",
				},
				ResourceTags: map[string]string{},
			},
			expectDataCacheParams: DataCacheParameters{
				DataCacheMode: DataCacheModeWriteThrough,
				DataCacheSize: "1234",
			},
		},
		{
			name:            "data cache parameters",
			enableDataCache: true,
			parameters:      map[string]string{ParameterKeyType: "pd-balanced", ParameterKeyReplicationType: "none", ParameterKeyDiskEncryptionKmsKey: "foo/key", ParameterKeyLabels: "key1=value1,key2=value2", ParameterKeyDataCacheSize: "1234Gi", ParameterKeyDataCacheMode: DataCacheModeWriteBack},
			labels:          map[string]string{},
			expectParams: DiskParameters{
				DiskType:             "pd-balanced",
				ReplicationType:      "none",
				DiskEncryptionKMSKey: "foo/key",
				Tags:                 map[string]string{},
				Labels: map[string]string{
					"key1": "value1",
					"key2": "value2",
				},
				ResourceTags: map[string]string{},
			},
			expectDataCacheParams: DataCacheParameters{
				DataCacheMode: DataCacheModeWriteBack,
				DataCacheSize: "1234",
			},
		},
		{
			name:            "data cache parameters - enableDataCache is false",
			enableDataCache: false,
			parameters:      map[string]string{ParameterKeyType: "pd-balanced", ParameterKeyReplicationType: "none", ParameterKeyDiskEncryptionKmsKey: "foo/key", ParameterKeyLabels: "key1=value1,key2=value2", ParameterKeyDataCacheSize: "1234Gi", ParameterKeyDataCacheMode: DataCacheModeWriteBack},
			labels:          map[string]string{},
			expectErr:       true,
		},
<<<<<<< HEAD
		{
			name:            "multi-zone-enable parameters, multi-zone label is set, multi-zone feature enabled",
			parameters:      map[string]string{ParameterKeyType: "hyperdisk-ml", ParameterKeyEnableMultiZoneProvisioning: "true"},
			labels:          map[string]string{MultiZoneLabel: "true"},
			enableMultiZone: true,
			expectParams: DiskParameters{
				DiskType:              "hyperdisk-ml",
				ReplicationType:       "none",
				Tags:                  map[string]string{},
				Labels:                map[string]string{MultiZoneLabel: "true"},
				ResourceTags:          map[string]string{},
				MultiZoneProvisioning: true,
			},
		},
		{
			name:            "multi-zone-enable parameters, multi-zone label is false, multi-zone feature enabled",
			parameters:      map[string]string{ParameterKeyType: "hyperdisk-ml", ParameterKeyEnableMultiZoneProvisioning: "false"},
			enableMultiZone: true,
			expectParams: DiskParameters{
				DiskType:        "hyperdisk-ml",
				ReplicationType: "none",
				Tags:            map[string]string{},
				ResourceTags:    map[string]string{},
				Labels:          map[string]string{},
			},
		},
		{
			name:            "multi-zone-enable parameters, invalid value, multi-zone feature enabled",
			parameters:      map[string]string{ParameterKeyType: "hyperdisk-ml", ParameterKeyEnableMultiZoneProvisioning: "unknown"},
			enableMultiZone: true,
			expectErr:       true,
		},
		{
			name:       "multi-zone-enable parameters, multi-zone label is set, multi-zone feature disabled",
			parameters: map[string]string{ParameterKeyType: "hyperdisk-ml", ParameterKeyEnableMultiZoneProvisioning: "true"},
			expectErr:  true,
		},
=======
>>>>>>> 37c64333
	}

	for _, tc := range tests {
		t.Run(tc.name, func(t *testing.T) {
<<<<<<< HEAD
			pp := ParameterProcessor{
				DriverName:         "testDriver",
				EnableStoragePools: tc.enableStoragePools,
				EnableMultiZone:    tc.enableMultiZone,
			}
			p, d, err := pp.ExtractAndDefaultParameters(tc.parameters, tc.labels, tc.enableDataCache, tc.extraTags)
=======
			p, d, err := ExtractAndDefaultParameters(tc.parameters, "testDriver", tc.labels, tc.enableStoragePools, tc.enableDataCache, tc.extraTags)
>>>>>>> 37c64333
			if gotErr := err != nil; gotErr != tc.expectErr {
				t.Fatalf("ExtractAndDefaultParameters(%+v) = %v; expectedErr: %v", tc.parameters, err, tc.expectErr)
			}
			if err != nil {
				return
			}

			if diff := cmp.Diff(tc.expectParams, p); diff != "" {
				t.Errorf("ExtractAndDefaultParameters(%+v): -want, +got \n%s", tc.parameters, diff)
			}

			if diff := cmp.Diff(tc.expectDataCacheParams, d); diff != "" {
				t.Errorf("ExtractAndDefaultParameters(%+v): -want, +got \n%s", tc.parameters, diff)
			}

			if diff := cmp.Diff(d, tc.expectDataCacheParams); diff != "" {
				t.Errorf("ExtractAndDefaultParameters(%+v): -want, +got \n%s", tc.parameters, diff)
			}
		})
	}
}

// Currently the storage-locations parameter is tested in utils_test/TestSnapshotStorageLocations.
// Here we just test other parameters.
func TestSnapshotParameters(t *testing.T) {
	tests := []struct {
		desc                    string
		extraTags               map[string]string
		parameters              map[string]string
		expectedSnapshotParames SnapshotParameters
		expectError             bool
	}{
		{
			desc: "valid parameter",
			parameters: map[string]string{
				ParameterKeyStorageLocations:          "ASIA ",
				ParameterKeySnapshotType:              "images",
				ParameterKeyImageFamily:               "test-family",
				ParameterKeyVolumeSnapshotName:        "snapshot-name",
				ParameterKeyVolumeSnapshotContentName: "snapshot-content-name",
				ParameterKeyVolumeSnapshotNamespace:   "snapshot-namespace",
				ParameterKeyLabels:                    "label-1=value-a,key1=value1",
				ParameterKeyResourceTags:              "parent1/key1/value1,parent2/key2/value2",
			},
			expectedSnapshotParames: SnapshotParameters{
				StorageLocations: []string{"asia"},
				SnapshotType:     DiskImageType,
				ImageFamily:      "test-family",
				Tags: map[string]string{
					tagKeyCreatedForSnapshotName:        "snapshot-name",
					tagKeyCreatedForSnapshotContentName: "snapshot-content-name",
					tagKeyCreatedForSnapshotNamespace:   "snapshot-namespace",
					tagKeyCreatedBy:                     "test-driver",
				},
				Labels:       map[string]string{"label-1": "value-a", "key1": "value1"},
				ResourceTags: map[string]string{"parent1/key1": "value1", "parent2/key2": "value2"},
			},
			expectError: false,
		},
		{
			desc:       "nil parameter",
			parameters: nil,
			expectedSnapshotParames: SnapshotParameters{
				StorageLocations: []string{},
				SnapshotType:     DiskSnapshotType,
				Tags:             make(map[string]string),
				Labels:           map[string]string{},
				ResourceTags:     map[string]string{},
			},
			expectError: false,
		},
		{
			desc:        "invalid snapshot type",
			parameters:  map[string]string{ParameterKeySnapshotType: "invalid-type"},
			expectError: true,
		},
	}
	for _, tc := range tests {
		t.Run(tc.desc, func(t *testing.T) {
			p, err := ExtractAndDefaultSnapshotParameters(tc.parameters, "test-driver", tc.extraTags)
			if err != nil && !tc.expectError {
				t.Errorf("Got error %v; expect no error", err)
			}
			if err == nil && tc.expectError {
				t.Error("Got no error; expect an error")
			}
			if err == nil && !reflect.DeepEqual(p, tc.expectedSnapshotParames) {
				t.Errorf("Got ExtractAndDefaultSnapshotParameters(%+v) = %+v; expect %+v", tc.parameters, p, tc.expectedSnapshotParames)
			}
		})
	}
}
func TestExtractModifyVolumeParameters(t *testing.T) {
	parameters := map[string]string{
		"iops":       "1000",
		"throughput": "500Mi",
	}

	iops := int64(1000)
	throughput := int64(500)
	expected := ModifyVolumeParameters{
		IOPS:       &iops,
		Throughput: &throughput,
	}

	result, err := ExtractModifyVolumeParameters(parameters)
	if err != nil {
		t.Errorf("Unexpected error: %v", err)
	}

	if !reflect.DeepEqual(result, expected) {
		t.Errorf("Got ExtractModifyVolumeParameters(%+v) = %+v; want: %v", parameters, result, expected)
	}
}<|MERGE_RESOLUTION|>--- conflicted
+++ resolved
@@ -30,10 +30,7 @@
 		labels                map[string]string
 		enableStoragePools    bool
 		enableDataCache       bool
-<<<<<<< HEAD
 		enableMultiZone       bool
-=======
->>>>>>> 37c64333
 		extraTags             map[string]string
 		expectParams          DiskParameters
 		expectDataCacheParams DataCacheParameters
@@ -412,7 +409,6 @@
 			labels:          map[string]string{},
 			expectErr:       true,
 		},
-<<<<<<< HEAD
 		{
 			name:            "multi-zone-enable parameters, multi-zone label is set, multi-zone feature enabled",
 			parameters:      map[string]string{ParameterKeyType: "hyperdisk-ml", ParameterKeyEnableMultiZoneProvisioning: "true"},
@@ -450,22 +446,16 @@
 			parameters: map[string]string{ParameterKeyType: "hyperdisk-ml", ParameterKeyEnableMultiZoneProvisioning: "true"},
 			expectErr:  true,
 		},
-=======
->>>>>>> 37c64333
 	}
 
 	for _, tc := range tests {
 		t.Run(tc.name, func(t *testing.T) {
-<<<<<<< HEAD
 			pp := ParameterProcessor{
 				DriverName:         "testDriver",
 				EnableStoragePools: tc.enableStoragePools,
 				EnableMultiZone:    tc.enableMultiZone,
 			}
 			p, d, err := pp.ExtractAndDefaultParameters(tc.parameters, tc.labels, tc.enableDataCache, tc.extraTags)
-=======
-			p, d, err := ExtractAndDefaultParameters(tc.parameters, "testDriver", tc.labels, tc.enableStoragePools, tc.enableDataCache, tc.extraTags)
->>>>>>> 37c64333
 			if gotErr := err != nil; gotErr != tc.expectErr {
 				t.Fatalf("ExtractAndDefaultParameters(%+v) = %v; expectedErr: %v", tc.parameters, err, tc.expectErr)
 			}
