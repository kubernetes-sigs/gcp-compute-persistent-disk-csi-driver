/*
Copyright 2018 The Kubernetes Authors.

Licensed under the Apache License, Version 2.0 (the "License");
you may not use this file except in compliance with the License.
You may obtain a copy of the License at
    http://www.apache.org/licenses/LICENSE-2.0
Unless required by applicable law or agreed to in writing, software
distributed under the License is distributed on an "AS IS" BASIS,
WITHOUT WARRANTIES OR CONDITIONS OF ANY KIND, either express or implied.
See the License for the specific language governing permissions and
limitations under the License.
*/

package gcecloudprovider

import (
	"fmt"
	"strings"
	"time"

	"context"

	"github.com/GoogleCloudPlatform/k8s-cloud-provider/pkg/cloud/meta"
	csi "github.com/container-storage-interface/spec/lib/go/csi"
	computealpha "google.golang.org/api/compute/v0.alpha"
	computev1 "google.golang.org/api/compute/v1"
	"google.golang.org/grpc/codes"
	"google.golang.org/grpc/status"
	"k8s.io/apimachinery/pkg/util/wait"
	"k8s.io/klog"
	"sigs.k8s.io/gcp-compute-persistent-disk-csi-driver/pkg/common"
)

const (
	operationStatusDone            = "DONE"
	waitForSnapshotCreationTimeOut = 2 * time.Minute
	diskKind                       = "compute#disk"
)

type GCEAPIVersion string

const (
	// V1 key type
	GCEAPIVersionV1 GCEAPIVersion = "v1"
	// Alpha key type
	GCEAPIVersionAlpha GCEAPIVersion = "alpha"
)

type GCECompute interface {
	// Metadata information
	GetDefaultProject() string
	GetDefaultZone() string
	// Disk Methods
	GetDisk(ctx context.Context, volumeKey *meta.Key, gceAPIVersion GCEAPIVersion) (*CloudDisk, error)
	RepairUnderspecifiedVolumeKey(ctx context.Context, volumeKey *meta.Key) (*meta.Key, error)
<<<<<<< HEAD
	ValidateExistingDisk(ctx context.Context, disk *CloudDisk, diskType string, reqBytes, limBytes int64, multiWriter bool) error
	InsertDisk(ctx context.Context, volKey *meta.Key, diskType string, capBytes int64, capacityRange *csi.CapacityRange, replicaZones []string, snapshotID, diskEncryptionKmsKey string, multiWriter bool) error
=======
	ValidateExistingDisk(ctx context.Context, disk *CloudDisk, params common.DiskParameters, reqBytes, limBytes int64) error
	InsertDisk(ctx context.Context, volKey *meta.Key, params common.DiskParameters, capBytes int64, capacityRange *csi.CapacityRange, replicaZones []string, snapshotID string) error
>>>>>>> ed82c10f
	DeleteDisk(ctx context.Context, volumeKey *meta.Key) error
	AttachDisk(ctx context.Context, volKey *meta.Key, readWrite, diskType, instanceZone, instanceName string) error
	DetachDisk(ctx context.Context, deviceName string, instanceZone, instanceName string) error
	GetDiskSourceURI(volKey *meta.Key) string
	GetDiskTypeURI(volKey *meta.Key, diskType string) string
	WaitForAttach(ctx context.Context, volKey *meta.Key, instanceZone, instanceName string) error
	ResizeDisk(ctx context.Context, volKey *meta.Key, requestBytes int64) (int64, error)
	ListDisks(ctx context.Context, maxEntries int64, pageToken string) ([]*computev1.Disk, string, error)
	// Regional Disk Methods
	GetReplicaZoneURI(zone string) string
	// Instance Methods
	GetInstanceOrError(ctx context.Context, instanceZone, instanceName string) (*computev1.Instance, error)
	// Zone Methods
	ListZones(ctx context.Context, region string) ([]string, error)
	ListSnapshots(ctx context.Context, filter string, maxEntries int64, pageToken string) ([]*computev1.Snapshot, string, error)
	GetSnapshot(ctx context.Context, snapshotName string) (*computev1.Snapshot, error)
	CreateSnapshot(ctx context.Context, volKey *meta.Key, snapshotName string) (*computev1.Snapshot, error)
	DeleteSnapshot(ctx context.Context, snapshotName string) error
}

// GetDefaultProject returns the project that was used to instantiate this GCE client.
func (cloud *CloudProvider) GetDefaultProject() string {
	return cloud.project
}

// GetDefaultZone returns the zone that was used to instantiate this GCE client.
func (cloud *CloudProvider) GetDefaultZone() string {
	return cloud.zone
}

// ListDisks lists disks based on maxEntries and pageToken only in the project
// and zone that the driver is running in.
func (cloud *CloudProvider) ListDisks(ctx context.Context, maxEntries int64, pageToken string) ([]*computev1.Disk, string, error) {
	lCall := cloud.service.Disks.List(cloud.project, cloud.zone)
	if maxEntries != 0 {
		lCall = lCall.MaxResults(maxEntries)
	}
	if len(pageToken) != 0 {
		lCall = lCall.PageToken(pageToken)
	}
	diskList, err := lCall.Do()
	if err != nil {
		return nil, "", err
	}
	return diskList.Items, diskList.NextPageToken, nil
}

// RepairUnderspecifiedVolumeKey will query the cloud provider and check each zone for the disk specified
// by the volume key and return a volume key with a correct zone
func (cloud *CloudProvider) RepairUnderspecifiedVolumeKey(ctx context.Context, volumeKey *meta.Key) (*meta.Key, error) {
	klog.V(5).Infof("Repairing potentially underspecified volume key %v", volumeKey)
	region, err := common.GetRegionFromZones([]string{cloud.zone})
	if err != nil {
		return nil, fmt.Errorf("failed to get region from zones: %v", err)
	}
	switch volumeKey.Type() {
	case meta.Zonal:
		foundZone := ""
		if volumeKey.Zone == common.UnspecifiedValue {
			// list all zones, try to get disk in each zone
			zones, err := cloud.ListZones(ctx, region)
			if err != nil {
				return nil, err
			}
			for _, zone := range zones {
				_, err := cloud.getZonalDiskOrError(ctx, zone, volumeKey.Name)
				if err != nil {
					if IsGCENotFoundError(err) {
						// Couldn't find the disk in this zone so we keep
						// looking
						continue
					}
					// There is some miscellaneous error getting disk from zone
					// so we return error immediately
					return nil, err
				}
				if len(foundZone) > 0 {
					return nil, fmt.Errorf("found disk %s in more than one zone: %s and %s", volumeKey.Name, foundZone, zone)
				}
				foundZone = zone
			}

			if len(foundZone) == 0 {
				return nil, notFoundError()
			}
			volumeKey.Zone = foundZone
			return volumeKey, nil
		}
		return volumeKey, nil
	case meta.Regional:
		if volumeKey.Region == common.UnspecifiedValue {
			volumeKey.Region = region
		}
		return volumeKey, nil
	default:
		return nil, fmt.Errorf("key was neither zonal nor regional, got: %v", volumeKey.String())
	}
}

func (cloud *CloudProvider) ListZones(ctx context.Context, region string) ([]string, error) {
	klog.V(5).Infof("Listing zones in region: %v", region)
	if len(cloud.zonesCache[region]) > 0 {
		return cloud.zonesCache[region], nil
	}
	zones := []string{}
	zoneList, err := cloud.service.Zones.List(cloud.project).Filter(fmt.Sprintf("region eq .*%s$", region)).Do()
	if err != nil {
		return nil, fmt.Errorf("failed to list zones in region %s: %v", region, err)
	}
	for _, zone := range zoneList.Items {
		zones = append(zones, zone.Name)
	}
	cloud.zonesCache[region] = zones
	return zones, nil

}

func (cloud *CloudProvider) ListSnapshots(ctx context.Context, filter string, maxEntries int64, pageToken string) ([]*computev1.Snapshot, string, error) {
	klog.V(5).Infof("Listing snapshots with filter: %s, max entries: %v, page token: %s", filter, maxEntries, pageToken)
	snapshots := []*computev1.Snapshot{}
	snapshotList, err := cloud.service.Snapshots.List(cloud.project).Filter(filter).MaxResults(maxEntries).PageToken(pageToken).Do()
	if err != nil {
		return snapshots, "", err
	}
	for _, snapshot := range snapshotList.Items {
		snapshots = append(snapshots, snapshot)
	}
	return snapshots, snapshotList.NextPageToken, nil

}

func (cloud *CloudProvider) GetDisk(ctx context.Context, key *meta.Key, gceAPIVersion GCEAPIVersion) (*CloudDisk, error) {
	klog.V(5).Infof("Getting disk %v", key)
	switch key.Type() {
	case meta.Zonal:
		if gceAPIVersion == GCEAPIVersionAlpha {
			disk, err := cloud.getZonalAlphaDiskOrError(ctx, key.Zone, key.Name)
			return ZonalAlphaCloudDisk(disk), err
		} else {
			disk, err := cloud.getZonalDiskOrError(ctx, key.Zone, key.Name)
			return ZonalCloudDisk(disk), err
		}
	case meta.Regional:
		if gceAPIVersion == GCEAPIVersionAlpha {
			disk, err := cloud.getRegionalAlphaDiskOrError(ctx, key.Region, key.Name)
			return RegionalAlphaCloudDisk(disk), err
		} else {
			disk, err := cloud.getRegionalDiskOrError(ctx, key.Region, key.Name)
			return RegionalCloudDisk(disk), err
		}
	default:
		return nil, fmt.Errorf("key was neither zonal nor regional, got: %v", key.String())
	}
}

func (cloud *CloudProvider) getZonalDiskOrError(ctx context.Context, volumeZone, volumeName string) (*computev1.Disk, error) {
	svc := cloud.service
	project := cloud.project

	disk, err := svc.Disks.Get(project, volumeZone, volumeName).Context(ctx).Do()
	if err != nil {
		return nil, err
	}
	return disk, nil
}

func (cloud *CloudProvider) getRegionalDiskOrError(ctx context.Context, volumeRegion, volumeName string) (*computev1.Disk, error) {
	project := cloud.project
	disk, err := cloud.service.RegionDisks.Get(project, volumeRegion, volumeName).Context(ctx).Do()
	if err != nil {
		return nil, err
	}
	return disk, nil
}

func (cloud *CloudProvider) getZonalAlphaDiskOrError(ctx context.Context, volumeZone, volumeName string) (*computealpha.Disk, error) {
	project := cloud.project
	disk, err := cloud.alphaService.Disks.Get(project, volumeZone, volumeName).Context(ctx).Do()
	if err != nil {
		return nil, err
	}
	return disk, nil
}

func (cloud *CloudProvider) getRegionalAlphaDiskOrError(ctx context.Context, volumeRegion, volumeName string) (*computealpha.Disk, error) {
	project := cloud.project
	disk, err := cloud.alphaService.RegionDisks.Get(project, volumeRegion, volumeName).Context(ctx).Do()
	if err != nil {
		return nil, err
	}
	return disk, nil
}

func (cloud *CloudProvider) GetReplicaZoneURI(zone string) string {
	return cloud.service.BasePath + fmt.Sprintf(
		replicaZoneURITemplateSingleZone,
		cloud.project,
		zone)
}

func (cloud *CloudProvider) getRegionURI(region string) string {
	return cloud.service.BasePath + fmt.Sprintf(
		regionURITemplate,
		cloud.project,
		region)
}

<<<<<<< HEAD
func (cloud *CloudProvider) ValidateExistingDisk(ctx context.Context, resp *CloudDisk, diskType string, reqBytes, limBytes int64, multiWriter bool) error {
	klog.V(5).Infof("Validating existing disk %v with diskType: %s, reqested bytes: %v, limit bytes: %v", resp, diskType, reqBytes, limBytes)
=======
func (cloud *CloudProvider) ValidateExistingDisk(ctx context.Context, resp *CloudDisk, params common.DiskParameters, reqBytes, limBytes int64) error {
	klog.V(5).Infof("Validating existing disk %v with diskType: %s, reqested bytes: %v, limit bytes: %v", resp, params.DiskType, reqBytes, limBytes)
>>>>>>> ed82c10f
	if resp == nil {
		return fmt.Errorf("disk does not exist")
	}
	requestValid := common.GbToBytes(resp.GetSizeGb()) >= reqBytes || reqBytes == 0
	responseValid := common.GbToBytes(resp.GetSizeGb()) <= limBytes || limBytes == 0
	if !requestValid || !responseValid {
		return fmt.Errorf(
			"disk already exists with incompatible capacity. Need %v (Required) < %v (Existing) < %v (Limit)",
			reqBytes, common.GbToBytes(resp.GetSizeGb()), limBytes)
	}

	return ValidateDiskParameters(resp, params)
}

// ValidateDiskParameters takes a CloudDisk and returns true if the parameters
// specified validly describe the disk provided, and false otherwise.
func ValidateDiskParameters(disk *CloudDisk, params common.DiskParameters) error {
	if disk.GetPDType() != params.DiskType {
		return fmt.Errorf("actual pd type %s did not match the expected param %s", disk.GetPDType(), params.DiskType)
	}

<<<<<<< HEAD
	// We are assuming here that a multiWriter disk could be used as non-multiWriter
	if multiWriter && !resp.GetMultiWriter() {
		return fmt.Errorf("disk already exists with incompatible capability. Need MultiWriter. Got non-MultiWriter")
	}
	return nil
}

func (cloud *CloudProvider) InsertDisk(ctx context.Context, volKey *meta.Key, diskType string, capBytes int64, capacityRange *csi.CapacityRange, replicaZones []string, snapshotID, diskEncryptionKmsKey string, multiWriter bool) error {
	klog.V(5).Infof("Inserting disk %v", volKey)
	switch volKey.Type() {
	case meta.Zonal:
		return cloud.insertZonalDisk(ctx, volKey, diskType, capBytes, capacityRange, snapshotID, diskEncryptionKmsKey, multiWriter)
	case meta.Regional:
		return cloud.insertRegionalDisk(ctx, volKey, diskType, capBytes, capacityRange, replicaZones, snapshotID, diskEncryptionKmsKey, multiWriter)
=======
	if params.ReplicationType == "none" && disk.Type() != Zonal {
		return fmt.Errorf("actual disk replication type %v did not match expected param %s", disk.Type(), params.ReplicationType)
	}

	if params.ReplicationType == "regional-pd" && disk.Type() != Regional {
		return fmt.Errorf("actual disk replication type %v did not match expected param %s", disk.Type(), "regional-pd")
	}

	if disk.GetKMSKeyName() != params.DiskEncryptionKMSKey {
		return fmt.Errorf("actual disk KMS key name %s did not match expected param %s", disk.GetKMSKeyName(), params.DiskEncryptionKMSKey)
	}

	return nil
}

func (cloud *CloudProvider) InsertDisk(ctx context.Context, volKey *meta.Key, params common.DiskParameters, capBytes int64, capacityRange *csi.CapacityRange, replicaZones []string, snapshotID string) error {
	klog.V(5).Infof("Inserting disk %v", volKey)
	switch volKey.Type() {
	case meta.Zonal:
		return cloud.insertZonalDisk(ctx, volKey, params, capBytes, capacityRange, snapshotID)
	case meta.Regional:
		return cloud.insertRegionalDisk(ctx, volKey, params, capBytes, capacityRange, replicaZones, snapshotID)
>>>>>>> ed82c10f
	default:
		return fmt.Errorf("could not insert disk, key was neither zonal nor regional, instead got: %v", volKey.String())
	}
}

<<<<<<< HEAD
func convertV1CustomerEncryptionKeyToAlpha(v1Key *computev1.CustomerEncryptionKey) *computealpha.CustomerEncryptionKey {
	return &computealpha.CustomerEncryptionKey{
		KmsKeyName:      v1Key.KmsKeyName,
		RawKey:          v1Key.RawKey,
		Sha256:          v1Key.Sha256,
		ForceSendFields: v1Key.ForceSendFields,
		NullFields:      v1Key.NullFields,
	}
}

func convertV1DiskToAlphaDisk(v1Disk *computev1.Disk) *computealpha.Disk {
	var dek *computealpha.CustomerEncryptionKey = nil

	if v1Disk.DiskEncryptionKey != nil {
		dek = convertV1CustomerEncryptionKeyToAlpha(v1Disk.DiskEncryptionKey)
	}

	// Note: this is an incomplete list. It only includes the fields we use for disk creation.
	return &computealpha.Disk{
		Name:              v1Disk.Name,
		SizeGb:            v1Disk.SizeGb,
		Description:       v1Disk.Description,
		Type:              v1Disk.Type,
		SourceSnapshot:    v1Disk.SourceSnapshot,
		ReplicaZones:      v1Disk.ReplicaZones,
		DiskEncryptionKey: dek,
	}
}

func (cloud *CloudProvider) insertRegionalDisk(ctx context.Context, volKey *meta.Key, diskType string, capBytes int64, capacityRange *csi.CapacityRange, replicaZones []string, snapshotID, diskEncryptionKmsKey string, multiWriter bool) error {
	var (
		err           error
		opName        string
		gceAPIVersion = GCEAPIVersionV1
	)

	if multiWriter {
		gceAPIVersion = GCEAPIVersionAlpha
	}

=======
func (cloud *CloudProvider) insertRegionalDisk(ctx context.Context, volKey *meta.Key, params common.DiskParameters, capBytes int64, capacityRange *csi.CapacityRange, replicaZones []string, snapshotID string) error {
>>>>>>> ed82c10f
	diskToCreate := &computev1.Disk{
		Name:        volKey.Name,
		SizeGb:      common.BytesToGb(capBytes),
		Description: "Regional disk created by GCE-PD CSI Driver",
		Type:        cloud.GetDiskTypeURI(volKey, params.DiskType),
	}
	if snapshotID != "" {
		diskToCreate.SourceSnapshot = snapshotID
	}
	if len(replicaZones) != 0 {
		diskToCreate.ReplicaZones = replicaZones
	}
	if params.DiskEncryptionKMSKey != "" {
		diskToCreate.DiskEncryptionKey = &computev1.CustomerEncryptionKey{
			KmsKeyName: params.DiskEncryptionKMSKey,
		}
	}

	if gceAPIVersion == GCEAPIVersionAlpha {
		var insertOp *computealpha.Operation
		alphaDiskToCreate := convertV1DiskToAlphaDisk(diskToCreate)
		alphaDiskToCreate.MultiWriter = multiWriter
		insertOp, err = cloud.alphaService.RegionDisks.Insert(cloud.project, volKey.Region, alphaDiskToCreate).Context(ctx).Do()
		if insertOp != nil {
			opName = insertOp.Name
		}
	} else {
		var insertOp *computev1.Operation
		insertOp, err = cloud.service.RegionDisks.Insert(cloud.project, volKey.Region, diskToCreate).Context(ctx).Do()
		if insertOp != nil {
			opName = insertOp.Name
		}
	}
	if err != nil {
		if IsGCEError(err, "alreadyExists") {
			disk, err := cloud.GetDisk(ctx, volKey, GCEAPIVersionV1)
			if err != nil {
				return err
			}
			err = cloud.ValidateExistingDisk(ctx, disk, params,
				int64(capacityRange.GetRequiredBytes()),
				int64(capacityRange.GetLimitBytes()),
				multiWriter)
			if err != nil {
				return err
			}
			klog.Warningf("GCE PD %s already exists, reusing", volKey.Name)
			return nil
		}
		return status.Error(codes.Internal, fmt.Sprintf("unknown Insert disk error: %v", err))
	}

	err = cloud.waitForRegionalOp(ctx, opName, volKey.Region)
	if err != nil {
		if IsGCEError(err, "alreadyExists") {
			disk, err := cloud.GetDisk(ctx, volKey, GCEAPIVersionV1)
			if err != nil {
				return err
			}
			err = cloud.ValidateExistingDisk(ctx, disk, params,
				int64(capacityRange.GetRequiredBytes()),
				int64(capacityRange.GetLimitBytes()),
				multiWriter)
			if err != nil {
				return err
			}
			klog.Warningf("GCE PD %s already exists after wait, reusing", volKey.Name)
			return nil
		}
		return fmt.Errorf("unknown Insert disk operation error: %v", err)
	}
	return nil
}

<<<<<<< HEAD
func (cloud *CloudProvider) insertZonalDisk(ctx context.Context, volKey *meta.Key, diskType string, capBytes int64, capacityRange *csi.CapacityRange, snapshotID, diskEncryptionKmsKey string, multiWriter bool) error {
	var (
		err           error
		opName        string
		gceAPIVersion = GCEAPIVersionV1
	)

	if multiWriter {
		gceAPIVersion = GCEAPIVersionAlpha
	}

=======
func (cloud *CloudProvider) insertZonalDisk(ctx context.Context, volKey *meta.Key, params common.DiskParameters, capBytes int64, capacityRange *csi.CapacityRange, snapshotID string) error {
>>>>>>> ed82c10f
	diskToCreate := &computev1.Disk{
		Name:        volKey.Name,
		SizeGb:      common.BytesToGb(capBytes),
		Description: "Disk created by GCE-PD CSI Driver",
		Type:        cloud.GetDiskTypeURI(volKey, params.DiskType),
	}

	if snapshotID != "" {
		diskToCreate.SourceSnapshot = snapshotID
	}

	if params.DiskEncryptionKMSKey != "" {
		diskToCreate.DiskEncryptionKey = &computev1.CustomerEncryptionKey{
			KmsKeyName: params.DiskEncryptionKMSKey,
		}
	}

	if gceAPIVersion == GCEAPIVersionAlpha {
		var insertOp *computealpha.Operation
		alphaDiskToCreate := convertV1DiskToAlphaDisk(diskToCreate)
		alphaDiskToCreate.MultiWriter = multiWriter
		insertOp, err = cloud.alphaService.Disks.Insert(cloud.project, volKey.Zone, alphaDiskToCreate).Context(ctx).Do()
		if insertOp != nil {
			opName = insertOp.Name
		}
	} else {
		var insertOp *computev1.Operation
		insertOp, err = cloud.service.Disks.Insert(cloud.project, volKey.Zone, diskToCreate).Context(ctx).Do()
		if insertOp != nil {
			opName = insertOp.Name
		}
	}

	if err != nil {
		if IsGCEError(err, "alreadyExists") {
			disk, err := cloud.GetDisk(ctx, volKey, gceAPIVersion)
			if err != nil {
				return err
			}
			err = cloud.ValidateExistingDisk(ctx, disk, params,
				int64(capacityRange.GetRequiredBytes()),
				int64(capacityRange.GetLimitBytes()),
				multiWriter)
			if err != nil {
				return err
			}
			klog.Warningf("GCE PD %s already exists, reusing", volKey.Name)
			return nil
		}
		return fmt.Errorf("unknown Insert disk error: %v", err)
	}

	err = cloud.waitForZonalOp(ctx, opName, volKey.Zone)

	if err != nil {
		if IsGCEError(err, "alreadyExists") {
			disk, err := cloud.GetDisk(ctx, volKey, gceAPIVersion)
			if err != nil {
				return err
			}
			err = cloud.ValidateExistingDisk(ctx, disk, params,
				int64(capacityRange.GetRequiredBytes()),
				int64(capacityRange.GetLimitBytes()),
				multiWriter)
			if err != nil {
				return err
			}
			klog.Warningf("GCE PD %s already exists after wait, reusing", volKey.Name)
			return nil
		}
		return fmt.Errorf("unknown Insert disk operation error: %v", err)
	}
	return nil
}

func (cloud *CloudProvider) DeleteDisk(ctx context.Context, volKey *meta.Key) error {
	klog.V(5).Infof("Deleting disk: %v", volKey)
	switch volKey.Type() {
	case meta.Zonal:
		return cloud.deleteZonalDisk(ctx, volKey.Zone, volKey.Name)
	case meta.Regional:
		return cloud.deleteRegionalDisk(ctx, volKey.Region, volKey.Name)
	default:
		return fmt.Errorf("could not delete disk, key was neither zonal nor regional, instead got: %v", volKey.String())
	}
}

func (cloud *CloudProvider) deleteZonalDisk(ctx context.Context, zone, name string) error {
	op, err := cloud.service.Disks.Delete(cloud.project, zone, name).Context(ctx).Do()
	if err != nil {
		if IsGCEError(err, "notFound") {
			// Already deleted
			return nil
		}
		return err
	}
	err = cloud.waitForZonalOp(ctx, op.Name, zone)
	if err != nil {
		return err
	}
	return nil
}

func (cloud *CloudProvider) deleteRegionalDisk(ctx context.Context, region, name string) error {
	op, err := cloud.service.RegionDisks.Delete(cloud.project, region, name).Context(ctx).Do()
	if err != nil {
		if IsGCEError(err, "notFound") {
			// Already deleted
			return nil
		}
		return err
	}
	err = cloud.waitForRegionalOp(ctx, op.Name, region)
	if err != nil {
		return err
	}
	return nil
}

func (cloud *CloudProvider) AttachDisk(ctx context.Context, volKey *meta.Key, readWrite, diskType, instanceZone, instanceName string) error {
	klog.V(5).Infof("Attaching disk %v to %s", volKey, instanceName)
	source := cloud.GetDiskSourceURI(volKey)

	deviceName, err := common.GetDeviceName(volKey)
	if err != nil {
		return fmt.Errorf("failed to get device name: %v", err)
	}
	attachedDiskV1 := &computev1.AttachedDisk{
		DeviceName: deviceName,
		Kind:       diskKind,
		Mode:       readWrite,
		Source:     source,
		Type:       diskType,
	}

	op, err := cloud.service.Instances.AttachDisk(cloud.project, instanceZone, instanceName, attachedDiskV1).Context(ctx).Do()
	if err != nil {
		return fmt.Errorf("failed cloud service attach disk call: %v", err)
	}
	err = cloud.waitForZonalOp(ctx, op.Name, instanceZone)
	if err != nil {
		return fmt.Errorf("failed when waiting for zonal op: %v", err)
	}
	return nil
}

func (cloud *CloudProvider) DetachDisk(ctx context.Context, deviceName, instanceZone, instanceName string) error {
	klog.V(5).Infof("Detaching disk %v from %v", deviceName, instanceName)
	op, err := cloud.service.Instances.DetachDisk(cloud.project, instanceZone, instanceName, deviceName).Context(ctx).Do()
	if err != nil {
		return err
	}
	err = cloud.waitForZonalOp(ctx, op.Name, instanceZone)
	if err != nil {
		return err
	}
	return nil
}

func (cloud *CloudProvider) GetDiskSourceURI(volKey *meta.Key) string {
	switch volKey.Type() {
	case Zonal:
		return cloud.getZonalDiskSourceURI(volKey.Name, volKey.Zone)
	case Regional:
		return cloud.getRegionalDiskSourceURI(volKey.Name, volKey.Region)
	default:
		return ""
	}
}

func (cloud *CloudProvider) getZonalDiskSourceURI(diskName, zone string) string {
	return cloud.service.BasePath + fmt.Sprintf(
		diskSourceURITemplateSingleZone,
		cloud.project,
		zone,
		diskName)
}

func (cloud *CloudProvider) getRegionalDiskSourceURI(diskName, region string) string {
	return cloud.service.BasePath + fmt.Sprintf(
		diskSourceURITemplateRegional,
		cloud.project,
		region,
		diskName)
}

func (cloud *CloudProvider) GetDiskTypeURI(volKey *meta.Key, diskType string) string {
	switch volKey.Type() {
	case meta.Zonal:
		return cloud.getZonalDiskTypeURI(volKey.Zone, diskType)
	case meta.Regional:
		return cloud.getRegionalDiskTypeURI(volKey.Region, diskType)
	default:
		return fmt.Sprintf("could get disk type URI, key was neither zonal nor regional, instead got: %v", volKey.String())
	}
}

func (cloud *CloudProvider) getZonalDiskTypeURI(zone, diskType string) string {
	return cloud.service.BasePath + fmt.Sprintf(diskTypeURITemplateSingleZone, cloud.project, zone, diskType)
}

func (cloud *CloudProvider) getRegionalDiskTypeURI(region, diskType string) string {
	return cloud.service.BasePath + fmt.Sprintf(diskTypeURITemplateRegional, cloud.project, region, diskType)
}

func (cloud *CloudProvider) waitForZonalOp(ctx context.Context, opName string, zone string) error {
	// The v1 API can query for v1, alpha, or beta operations.
	svc := cloud.service
	project := cloud.project
	return wait.Poll(3*time.Second, 5*time.Minute, func() (bool, error) {
		pollOp, err := svc.ZoneOperations.Get(project, zone, opName).Context(ctx).Do()
		if err != nil {
			klog.Errorf("WaitForOp(op: %s, zone: %#v) failed to poll the operation", opName, zone)
			return false, err
		}
		done, err := opIsDone(pollOp)
		return done, err
	})
}

func (cloud *CloudProvider) waitForRegionalOp(ctx context.Context, opName string, region string) error {
	// The v1 API can query for v1, alpha, or beta operations.
	return wait.Poll(3*time.Second, 5*time.Minute, func() (bool, error) {
		pollOp, err := cloud.service.RegionOperations.Get(cloud.project, region, opName).Context(ctx).Do()
		if err != nil {
			klog.Errorf("WaitForOp(op: %s, region: %#v) failed to poll the operation", opName, region)
			return false, err
		}
		done, err := opIsDone(pollOp)
		return done, err
	})
}

func (cloud *CloudProvider) waitForGlobalOp(ctx context.Context, opName string) error {
	svc := cloud.service
	project := cloud.project
	return wait.Poll(3*time.Second, 5*time.Minute, func() (bool, error) {
		pollOp, err := svc.GlobalOperations.Get(project, opName).Context(ctx).Do()
		if err != nil {
			klog.Errorf("waitForGlobalOp(op: %s) failed to poll the operation", opName)
			return false, err
		}
		done, err := opIsDone(pollOp)
		return done, err
	})
}

func (cloud *CloudProvider) WaitForAttach(ctx context.Context, volKey *meta.Key, instanceZone, instanceName string) error {
	klog.V(5).Infof("Waiting for attach of disk %v to instance %v to complete...", volKey.Name, instanceName)
	start := time.Now()
	return wait.Poll(5*time.Second, 2*time.Minute, func() (bool, error) {
		klog.V(6).Infof("Polling for attach of disk %v to instance %v to complete for %v", volKey.Name, instanceName, time.Since(start))
		disk, err := cloud.GetDisk(ctx, volKey, GCEAPIVersionV1)
		if err != nil {
			return false, fmt.Errorf("GetDisk failed to get disk: %v", err)
		}

		if disk == nil {
			return false, fmt.Errorf("Disk %v could not be found", volKey.Name)
		}

		for _, user := range disk.GetUsers() {
			if strings.Contains(user, instanceName) && strings.Contains(user, instanceZone) {
				return true, nil
			}
		}
		return false, nil
	})
}

func opIsDone(op *computev1.Operation) (bool, error) {
	if op == nil || op.Status != operationStatusDone {
		return false, nil
	}
	if op.Error != nil && len(op.Error.Errors) > 0 && op.Error.Errors[0] != nil {
		return true, fmt.Errorf("operation %v failed (%v): %v", op.Name, op.Error.Errors[0].Code, op.Error.Errors[0].Message)
	}
	return true, nil
}

func alphaOpIsDone(op *computealpha.Operation) (bool, error) {
	if op == nil || op.Status != operationStatusDone {
		return false, nil
	}
	if op.Error != nil && len(op.Error.Errors) > 0 && op.Error.Errors[0] != nil {
		return true, fmt.Errorf("operation %v failed (%v): %v", op.Name, op.Error.Errors[0].Code, op.Error.Errors[0].Message)
	}
	return true, nil
}

func (cloud *CloudProvider) GetInstanceOrError(ctx context.Context, instanceZone, instanceName string) (*computev1.Instance, error) {
	klog.V(5).Infof("Getting instance %v from zone %v", instanceName, instanceZone)
	svc := cloud.service
	project := cloud.project
	instance, err := svc.Instances.Get(project, instanceZone, instanceName).Do()
	if err != nil {
		return nil, err
	}
	return instance, nil
}

func (cloud *CloudProvider) GetSnapshot(ctx context.Context, snapshotName string) (*computev1.Snapshot, error) {
	klog.V(5).Infof("Getting snapshot %v", snapshotName)
	svc := cloud.service
	project := cloud.project
	snapshot, err := svc.Snapshots.Get(project, snapshotName).Context(ctx).Do()
	if err != nil {
		return nil, err
	}
	return snapshot, nil
}

func (cloud *CloudProvider) DeleteSnapshot(ctx context.Context, snapshotName string) error {
	klog.V(5).Infof("Deleting snapshot %v", snapshotName)
	op, err := cloud.service.Snapshots.Delete(cloud.project, snapshotName).Context(ctx).Do()
	if err != nil {
		if IsGCEError(err, "notFound") {
			// Already deleted
			return nil
		}
		return err
	}
	err = cloud.waitForGlobalOp(ctx, op.Name)
	if err != nil {
		return err
	}
	return nil
}

func (cloud *CloudProvider) CreateSnapshot(ctx context.Context, volKey *meta.Key, snapshotName string) (*computev1.Snapshot, error) {
	klog.V(5).Infof("Creating snapshot %s for volume %v", snapshotName, volKey)
	switch volKey.Type() {
	case meta.Zonal:
		return cloud.createZonalDiskSnapshot(ctx, volKey, snapshotName)
	case meta.Regional:
		return cloud.createRegionalDiskSnapshot(ctx, volKey, snapshotName)
	default:
		return nil, fmt.Errorf("could not create snapshot, key was neither zonal nor regional, instead got: %v", volKey.String())
	}
}

// ResizeDisk takes in the requested disk size in bytes and returns the resized
// size in Gi
// TODO(#461) The whole driver could benefit from standardized usage of the
// k8s.io/apimachinery/quantity package for better size handling
func (cloud *CloudProvider) ResizeDisk(ctx context.Context, volKey *meta.Key, requestBytes int64) (int64, error) {
	klog.V(5).Infof("Resizing disk %v to size %v", volKey, requestBytes)
	cloudDisk, err := cloud.GetDisk(ctx, volKey, GCEAPIVersionV1)
	if err != nil {
		return -1, fmt.Errorf("failed to get disk: %v", err)
	}

	sizeGb := cloudDisk.GetSizeGb()
	requestGb := common.BytesToGb(requestBytes)

	// If disk is already of size equal or greater than requested size, we
	// simply return the found size
	if sizeGb >= requestGb {
		return sizeGb, nil
	}

	switch volKey.Type() {
	case meta.Zonal:
		return cloud.resizeZonalDisk(ctx, volKey, requestGb)
	case meta.Regional:
		return cloud.resizeRegionalDisk(ctx, volKey, requestGb)
	default:
		return -1, fmt.Errorf("could not resize disk, key was neither zonal nor regional, instead got: %v", volKey.String())
	}
}

func (cloud *CloudProvider) resizeZonalDisk(ctx context.Context, volKey *meta.Key, requestGb int64) (int64, error) {
	resizeReq := &computev1.DisksResizeRequest{
		SizeGb: requestGb,
	}
	op, err := cloud.service.Disks.Resize(cloud.project, volKey.Zone, volKey.Name, resizeReq).Context(ctx).Do()
	if err != nil {
		return -1, fmt.Errorf("failed to resize zonal volume %v: %v", volKey.String(), err)
	}

	err = cloud.waitForZonalOp(ctx, op.Name, volKey.Zone)
	if err != nil {
		return -1, fmt.Errorf("failed waiting for op for zonal resize for %s: %v", volKey.String(), err)
	}

	return requestGb, nil
}

func (cloud *CloudProvider) resizeRegionalDisk(ctx context.Context, volKey *meta.Key, requestGb int64) (int64, error) {
	resizeReq := &computev1.RegionDisksResizeRequest{
		SizeGb: requestGb,
	}

	op, err := cloud.service.RegionDisks.Resize(cloud.project, volKey.Region, volKey.Name, resizeReq).Context(ctx).Do()
	if err != nil {
		return -1, fmt.Errorf("failed to resize regional volume %v: %v", volKey.String(), err)
	}

	err = cloud.waitForRegionalOp(ctx, op.Name, volKey.Region)
	if err != nil {
		return -1, fmt.Errorf("failed waiting for op for regional resize for %s: %v", volKey.String(), err)
	}

	return requestGb, nil
}

func (cloud *CloudProvider) createZonalDiskSnapshot(ctx context.Context, volKey *meta.Key, snapshotName string) (*computev1.Snapshot, error) {
	snapshotToCreate := &computev1.Snapshot{
		Name: snapshotName,
	}

	_, err := cloud.service.Disks.CreateSnapshot(cloud.project, volKey.Zone, volKey.Name, snapshotToCreate).Context(ctx).Do()

	if err != nil {
		return nil, err
	}

	return cloud.waitForSnapshotCreation(ctx, snapshotName)
}

func (cloud *CloudProvider) createRegionalDiskSnapshot(ctx context.Context, volKey *meta.Key, snapshotName string) (*computev1.Snapshot, error) {
	snapshotToCreate := &computev1.Snapshot{
		Name: snapshotName,
	}

	_, err := cloud.service.RegionDisks.CreateSnapshot(cloud.project, volKey.Region, volKey.Name, snapshotToCreate).Context(ctx).Do()
	if err != nil {
		return nil, err
	}

	return cloud.waitForSnapshotCreation(ctx, snapshotName)

}

func (cloud *CloudProvider) waitForSnapshotCreation(ctx context.Context, snapshotName string) (*computev1.Snapshot, error) {
	ticker := time.NewTicker(time.Second)
	defer ticker.Stop()
	timer := time.NewTimer(waitForSnapshotCreationTimeOut)
	defer timer.Stop()

	for {
		select {
		case <-ticker.C:
			klog.V(6).Infof("Checking GCE Snapshot %s.", snapshotName)
			snapshot, err := cloud.GetSnapshot(ctx, snapshotName)
			if err != nil {
				klog.Warningf("Error in getting snapshot %s, %v", snapshotName, err)
			} else if snapshot != nil {
				if snapshot.Status != "CREATING" {
					klog.V(6).Infof("Snapshot %s status is %s", snapshotName, snapshot.Status)
					return snapshot, nil
				} else {
					klog.V(6).Infof("Snapshot %s is still creating ...", snapshotName)
				}
			}
		case <-timer.C:
			return nil, fmt.Errorf("Timeout waiting for snapshot %s to be created.", snapshotName)
		}
	}
}<|MERGE_RESOLUTION|>--- conflicted
+++ resolved
@@ -54,13 +54,8 @@
 	// Disk Methods
 	GetDisk(ctx context.Context, volumeKey *meta.Key, gceAPIVersion GCEAPIVersion) (*CloudDisk, error)
 	RepairUnderspecifiedVolumeKey(ctx context.Context, volumeKey *meta.Key) (*meta.Key, error)
-<<<<<<< HEAD
-	ValidateExistingDisk(ctx context.Context, disk *CloudDisk, diskType string, reqBytes, limBytes int64, multiWriter bool) error
-	InsertDisk(ctx context.Context, volKey *meta.Key, diskType string, capBytes int64, capacityRange *csi.CapacityRange, replicaZones []string, snapshotID, diskEncryptionKmsKey string, multiWriter bool) error
-=======
-	ValidateExistingDisk(ctx context.Context, disk *CloudDisk, params common.DiskParameters, reqBytes, limBytes int64) error
-	InsertDisk(ctx context.Context, volKey *meta.Key, params common.DiskParameters, capBytes int64, capacityRange *csi.CapacityRange, replicaZones []string, snapshotID string) error
->>>>>>> ed82c10f
+	ValidateExistingDisk(ctx context.Context, disk *CloudDisk, params common.DiskParameters, reqBytes, limBytes int64, multiWriter bool) error
+	InsertDisk(ctx context.Context, volKey *meta.Key, params common.DiskParameters, capBytes int64, capacityRange *csi.CapacityRange, replicaZones []string, snapshotID string, multiWriter bool) error
 	DeleteDisk(ctx context.Context, volumeKey *meta.Key) error
 	AttachDisk(ctx context.Context, volKey *meta.Key, readWrite, diskType, instanceZone, instanceName string) error
 	DetachDisk(ctx context.Context, deviceName string, instanceZone, instanceName string) error
@@ -268,13 +263,8 @@
 		region)
 }
 
-<<<<<<< HEAD
-func (cloud *CloudProvider) ValidateExistingDisk(ctx context.Context, resp *CloudDisk, diskType string, reqBytes, limBytes int64, multiWriter bool) error {
-	klog.V(5).Infof("Validating existing disk %v with diskType: %s, reqested bytes: %v, limit bytes: %v", resp, diskType, reqBytes, limBytes)
-=======
-func (cloud *CloudProvider) ValidateExistingDisk(ctx context.Context, resp *CloudDisk, params common.DiskParameters, reqBytes, limBytes int64) error {
+func (cloud *CloudProvider) ValidateExistingDisk(ctx context.Context, resp *CloudDisk, params common.DiskParameters, reqBytes, limBytes int64, multiWriter bool) error {
 	klog.V(5).Infof("Validating existing disk %v with diskType: %s, reqested bytes: %v, limit bytes: %v", resp, params.DiskType, reqBytes, limBytes)
->>>>>>> ed82c10f
 	if resp == nil {
 		return fmt.Errorf("disk does not exist")
 	}
@@ -286,6 +276,11 @@
 			reqBytes, common.GbToBytes(resp.GetSizeGb()), limBytes)
 	}
 
+	// We are assuming here that a multiWriter disk could be used as non-multiWriter
+	if multiWriter && !resp.GetMultiWriter() {
+		return fmt.Errorf("disk already exists with incompatible capability. Need MultiWriter. Got non-MultiWriter")
+	}
+
 	return ValidateDiskParameters(resp, params)
 }
 
@@ -296,51 +291,33 @@
 		return fmt.Errorf("actual pd type %s did not match the expected param %s", disk.GetPDType(), params.DiskType)
 	}
 
-<<<<<<< HEAD
-	// We are assuming here that a multiWriter disk could be used as non-multiWriter
-	if multiWriter && !resp.GetMultiWriter() {
-		return fmt.Errorf("disk already exists with incompatible capability. Need MultiWriter. Got non-MultiWriter")
-	}
+	if params.ReplicationType == "none" && disk.Type() != Zonal {
+		return fmt.Errorf("actual disk replication type %v did not match expected param %s", disk.Type(), params.ReplicationType)
+	}
+
+	if params.ReplicationType == "regional-pd" && disk.Type() != Regional {
+		return fmt.Errorf("actual disk replication type %v did not match expected param %s", disk.Type(), "regional-pd")
+	}
+
+	if disk.GetKMSKeyName() != params.DiskEncryptionKMSKey {
+		return fmt.Errorf("actual disk KMS key name %s did not match expected param %s", disk.GetKMSKeyName(), params.DiskEncryptionKMSKey)
+	}
+
 	return nil
 }
 
-func (cloud *CloudProvider) InsertDisk(ctx context.Context, volKey *meta.Key, diskType string, capBytes int64, capacityRange *csi.CapacityRange, replicaZones []string, snapshotID, diskEncryptionKmsKey string, multiWriter bool) error {
+func (cloud *CloudProvider) InsertDisk(ctx context.Context, volKey *meta.Key, params common.DiskParameters, capBytes int64, capacityRange *csi.CapacityRange, replicaZones []string, snapshotID string, multiWriter bool) error {
 	klog.V(5).Infof("Inserting disk %v", volKey)
 	switch volKey.Type() {
 	case meta.Zonal:
-		return cloud.insertZonalDisk(ctx, volKey, diskType, capBytes, capacityRange, snapshotID, diskEncryptionKmsKey, multiWriter)
+		return cloud.insertZonalDisk(ctx, volKey, params, capBytes, capacityRange, snapshotID, multiWriter)
 	case meta.Regional:
-		return cloud.insertRegionalDisk(ctx, volKey, diskType, capBytes, capacityRange, replicaZones, snapshotID, diskEncryptionKmsKey, multiWriter)
-=======
-	if params.ReplicationType == "none" && disk.Type() != Zonal {
-		return fmt.Errorf("actual disk replication type %v did not match expected param %s", disk.Type(), params.ReplicationType)
-	}
-
-	if params.ReplicationType == "regional-pd" && disk.Type() != Regional {
-		return fmt.Errorf("actual disk replication type %v did not match expected param %s", disk.Type(), "regional-pd")
-	}
-
-	if disk.GetKMSKeyName() != params.DiskEncryptionKMSKey {
-		return fmt.Errorf("actual disk KMS key name %s did not match expected param %s", disk.GetKMSKeyName(), params.DiskEncryptionKMSKey)
-	}
-
-	return nil
-}
-
-func (cloud *CloudProvider) InsertDisk(ctx context.Context, volKey *meta.Key, params common.DiskParameters, capBytes int64, capacityRange *csi.CapacityRange, replicaZones []string, snapshotID string) error {
-	klog.V(5).Infof("Inserting disk %v", volKey)
-	switch volKey.Type() {
-	case meta.Zonal:
-		return cloud.insertZonalDisk(ctx, volKey, params, capBytes, capacityRange, snapshotID)
-	case meta.Regional:
-		return cloud.insertRegionalDisk(ctx, volKey, params, capBytes, capacityRange, replicaZones, snapshotID)
->>>>>>> ed82c10f
+		return cloud.insertRegionalDisk(ctx, volKey, params, capBytes, capacityRange, replicaZones, snapshotID, multiWriter)
 	default:
 		return fmt.Errorf("could not insert disk, key was neither zonal nor regional, instead got: %v", volKey.String())
 	}
 }
 
-<<<<<<< HEAD
 func convertV1CustomerEncryptionKeyToAlpha(v1Key *computev1.CustomerEncryptionKey) *computealpha.CustomerEncryptionKey {
 	return &computealpha.CustomerEncryptionKey{
 		KmsKeyName:      v1Key.KmsKeyName,
@@ -370,7 +347,7 @@
 	}
 }
 
-func (cloud *CloudProvider) insertRegionalDisk(ctx context.Context, volKey *meta.Key, diskType string, capBytes int64, capacityRange *csi.CapacityRange, replicaZones []string, snapshotID, diskEncryptionKmsKey string, multiWriter bool) error {
+func (cloud *CloudProvider) insertRegionalDisk(ctx context.Context, volKey *meta.Key, params common.DiskParameters, capBytes int64, capacityRange *csi.CapacityRange, replicaZones []string, snapshotID string, multiWriter bool) error {
 	var (
 		err           error
 		opName        string
@@ -381,9 +358,6 @@
 		gceAPIVersion = GCEAPIVersionAlpha
 	}
 
-=======
-func (cloud *CloudProvider) insertRegionalDisk(ctx context.Context, volKey *meta.Key, params common.DiskParameters, capBytes int64, capacityRange *csi.CapacityRange, replicaZones []string, snapshotID string) error {
->>>>>>> ed82c10f
 	diskToCreate := &computev1.Disk{
 		Name:        volKey.Name,
 		SizeGb:      common.BytesToGb(capBytes),
@@ -458,8 +432,7 @@
 	return nil
 }
 
-<<<<<<< HEAD
-func (cloud *CloudProvider) insertZonalDisk(ctx context.Context, volKey *meta.Key, diskType string, capBytes int64, capacityRange *csi.CapacityRange, snapshotID, diskEncryptionKmsKey string, multiWriter bool) error {
+func (cloud *CloudProvider) insertZonalDisk(ctx context.Context, volKey *meta.Key, params common.DiskParameters, capBytes int64, capacityRange *csi.CapacityRange, snapshotID string, multiWriter bool) error {
 	var (
 		err           error
 		opName        string
@@ -470,9 +443,6 @@
 		gceAPIVersion = GCEAPIVersionAlpha
 	}
 
-=======
-func (cloud *CloudProvider) insertZonalDisk(ctx context.Context, volKey *meta.Key, params common.DiskParameters, capBytes int64, capacityRange *csi.CapacityRange, snapshotID string) error {
->>>>>>> ed82c10f
 	diskToCreate := &computev1.Disk{
 		Name:        volKey.Name,
 		SizeGb:      common.BytesToGb(capBytes),
