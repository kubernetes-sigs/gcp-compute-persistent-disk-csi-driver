# Note the image names must be based off of those in stable-master, as that's
# what this kustomization is built on.

apiVersion: builtin
kind: ImageTagTransformer
metadata:
  name: imagetag-csi-provisioner-prow-rc
imageTag:
<<<<<<< HEAD
  name: registry.k8s.io/sig-storage/csi-provisioner
  newTag: "v3.2.1"
=======
  name: k8s.gcr.io/sig-storage/csi-provisioner
  newTag: "v3.4.0"
>>>>>>> d3563634
---
apiVersion: builtin
kind: ImageTagTransformer
metadata:
  name: imagetag-csi-attacher-prow-rc
imageTag:
  name: registry.k8s.io/sig-storage/csi-attacher
  newTag: "v4.2.0"
---
apiVersion: builtin
kind: ImageTagTransformer
metadata:
  name: imagetag-csi-resize-prow-rc
imageTag:
<<<<<<< HEAD
  name: registry.k8s.io/sig-storage/csi-resizer
  newTag: "v1.5.0"
=======
  name: k8s.gcr.io/sig-storage/csi-resizer
  newTag: "v1.7.0"
>>>>>>> d3563634
---
apiVersion: builtin
kind: ImageTagTransformer
metadata:
  name: imagetag-csi-snapshotter-prow-head
imageTag:
<<<<<<< HEAD
  name: registry.k8s.io/sig-storage/csi-snapshotter
  newTag: "v6.0.1"
=======
  name: k8s.gcr.io/sig-storage/csi-snapshotter
  newTag: "v6.1.0"
>>>>>>> d3563634
---
apiVersion: builtin
kind: ImageTagTransformer
metadata:
  name: imagetag-csi-node-registrar-prow-rc
imageTag:
<<<<<<< HEAD
  name: registry.k8s.io/sig-storage/csi-node-driver-registrar
  newTag: "v2.5.1"
=======
  name: k8s.gcr.io/sig-storage/csi-node-driver-registrar
  newTag: "v2.7.0"
>>>>>>> d3563634
---
apiVersion: builtin
kind: ImageTagTransformer
metadata:
  name: imagetag-csi-gce-driver-prow-rc
imageTag:
  name: registry.k8s.io/cloud-provider-gcp/gcp-compute-persistent-disk-csi-driver
  newName: gcr.io/k8s-staging-cloud-provider-gcp/gcp-compute-persistent-disk-csi-driver
  newTag: "v1.9.0-rc4"
---
<|MERGE_RESOLUTION|>--- conflicted
+++ resolved
@@ -6,13 +6,8 @@
 metadata:
   name: imagetag-csi-provisioner-prow-rc
 imageTag:
-<<<<<<< HEAD
   name: registry.k8s.io/sig-storage/csi-provisioner
-  newTag: "v3.2.1"
-=======
-  name: k8s.gcr.io/sig-storage/csi-provisioner
   newTag: "v3.4.0"
->>>>>>> d3563634
 ---
 apiVersion: builtin
 kind: ImageTagTransformer
@@ -27,39 +22,24 @@
 metadata:
   name: imagetag-csi-resize-prow-rc
 imageTag:
-<<<<<<< HEAD
   name: registry.k8s.io/sig-storage/csi-resizer
-  newTag: "v1.5.0"
-=======
-  name: k8s.gcr.io/sig-storage/csi-resizer
   newTag: "v1.7.0"
->>>>>>> d3563634
 ---
 apiVersion: builtin
 kind: ImageTagTransformer
 metadata:
   name: imagetag-csi-snapshotter-prow-head
 imageTag:
-<<<<<<< HEAD
   name: registry.k8s.io/sig-storage/csi-snapshotter
-  newTag: "v6.0.1"
-=======
-  name: k8s.gcr.io/sig-storage/csi-snapshotter
   newTag: "v6.1.0"
->>>>>>> d3563634
 ---
 apiVersion: builtin
 kind: ImageTagTransformer
 metadata:
   name: imagetag-csi-node-registrar-prow-rc
 imageTag:
-<<<<<<< HEAD
   name: registry.k8s.io/sig-storage/csi-node-driver-registrar
-  newTag: "v2.5.1"
-=======
-  name: k8s.gcr.io/sig-storage/csi-node-driver-registrar
   newTag: "v2.7.0"
->>>>>>> d3563634
 ---
 apiVersion: builtin
 kind: ImageTagTransformer
