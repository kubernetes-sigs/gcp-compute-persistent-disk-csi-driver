--- conflicted
+++ resolved
@@ -24,11 +24,7 @@
 RUN GOARCH=$(echo $TARGETPLATFORM | cut -f2 -d '/') GCE_PD_CSI_STAGING_VERSION=$STAGINGVERSION make gce-pd-driver
 
 # Start from Kubernetes Debian base.
-<<<<<<< HEAD
-FROM registry.k8s.io/build-image/debian-base:buster-v1.9.0 as debian
-=======
 FROM gke.gcr.io/debian-base:bullseye-v1.4.3-gke.0 as debian
->>>>>>> 87c973c5
 # Install necessary dependencies
 # google_nvme_id script depends on the following packages: nvme-cli, xxd, bash
 RUN clean-install util-linux e2fsprogs mount ca-certificates udev xfsprogs nvme-cli xxd bash
